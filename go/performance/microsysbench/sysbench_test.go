// Copyright 2022 Dolthub, Inc.
//
// Licensed under the Apache License, Version 2.0 (the "License");
// you may not use this file except in compliance with the License.
// You may obtain a copy of the License at
//
//     http://www.apache.org/licenses/LICENSE-2.0
//
// Unless required by applicable law or agreed to in writing, software
// distributed under the License is distributed on an "AS IS" BASIS,
// WITHOUT WARRANTIES OR CONDITIONS OF ANY KIND, either express or implied.
// See the License for the specific language governing permissions and
// limitations under the License.

package microsysbench

import (
	"context"
	"fmt"
	"io"
	"io/ioutil"
	"math/rand"
	"strconv"
	"strings"
	"testing"

	"github.com/dolthub/go-mysql-server/sql"
	"github.com/stretchr/testify/require"

	"github.com/dolthub/dolt/go/cmd/dolt/commands"
	"github.com/dolthub/dolt/go/cmd/dolt/commands/engine"
	"github.com/dolthub/dolt/go/libraries/doltcore/dtestutils"
	"github.com/dolthub/dolt/go/libraries/doltcore/env"
)

const (
	tableSize   = 10_000
	dataFile    = "testdata.sql"
	createTable = "CREATE TABLE `sbtest1` (" +
		" `id` int NOT NULL AUTO_INCREMENT," +
		" `k` int NOT NULL DEFAULT '0'," +
		" `c` char(120) NOT NULL DEFAULT ''," +
		" `pad` char(60) NOT NULL DEFAULT ''," +
		" PRIMARY KEY (`id`)," +
		" KEY `k_1` (`k`)" +
		");"
)

var dEnv *env.DoltEnv

func init() {
	dEnv = dtestutils.CreateTestEnv()
	populateRepo(dEnv, readTestData(dataFile))
}

func BenchmarkOltpPointSelect(b *testing.B) {
	benchmarkSysbenchQuery(b, func(int) string {
		q := "SELECT c FROM sbtest1 WHERE id=%d"
		return fmt.Sprintf(q, rand.Intn(tableSize))
	})
}

func BenchmarkProjectionAggregation(b *testing.B) {
	benchmarkSysbenchQuery(b, func(int) string {
		q := "SELECT c, count(id) FROM sbtest1 WHERE k > %d GROUP BY c ORDER BY c"
		return fmt.Sprintf(q, rand.Intn(tableSize))
	})
}

func BenchmarkSelectRandomPoints(b *testing.B) {
	benchmarkSysbenchQuery(b, func(int) string {
		var sb strings.Builder
		sb.Grow(120)
		sb.WriteString("SELECT id, k, c, pad FROM sbtest1 WHERE k IN (")
		sb.WriteString(strconv.Itoa(rand.Intn(tableSize)))
		for i := 1; i < 10; i++ {
			sb.WriteString(", ")
			sb.WriteString(strconv.Itoa(rand.Intn(tableSize)))
		}
		sb.WriteString(");")
		return sb.String()
	})
}

func benchmarkSysbenchQuery(b *testing.B, getQuery func(int) string) {
	ctx, eng := setupBenchmark(b, dEnv)
	for i := 0; i < b.N; i++ {
		_, iter, err := eng.Query(ctx, getQuery(i))
		require.NoError(b, err)
		for {
			if _, err = iter.Next(ctx); err != nil {
				break
			}
		}
		require.Error(b, io.EOF)
		err = iter.Close(ctx)
		require.NoError(b, err)
	}
	_ = eng.Close()
	b.ReportAllocs()
}

func setupBenchmark(t *testing.B, dEnv *env.DoltEnv) (*sql.Context, *engine.SqlEngine) {
	ctx := context.Background()
	config := &engine.SqlEngineConfig{
		InitialDb:    "dolt",
		IsReadOnly:   false,
		PrivFilePath: "",
		ServerUser:   "root",
		ServerPass:   "",
		Autocommit:   true,
	}

<<<<<<< HEAD
	mrEnv, err := env.MultiEnvForDirectory(context.Background(), dEnv.FS, dEnv)
=======
	mrEnv, err := env.MultiEnvForDirectory(ctx, dEnv.Config.WriteableConfig(), dEnv.FS, dEnv.Version, dEnv.IgnoreLockFile, dEnv)
>>>>>>> 4031af1a
	require.NoError(t, err)

	eng, err := engine.NewSqlEngine(ctx, mrEnv, engine.FormatNull, config)
	require.NoError(t, err)

	sqlCtx, err := eng.NewContext(ctx)
	require.NoError(t, err)
	sqlCtx.Session.SetClient(sql.Client{User: "root", Address: "%", Capabilities: 0})

	return sqlCtx, eng
}

func readTestData(file string) string {
	data, err := ioutil.ReadFile(file)
	if err != nil {
		panic(err)
	}
	return string(data)
}

func populateRepo(dEnv *env.DoltEnv, insertData string) {
	execSql := func(dEnv *env.DoltEnv, q string) int {
		ctx := context.Background()
		args := []string{"-r", "null", "-q", q}
		return commands.SqlCmd{}.Exec(ctx, "sql", args, dEnv)
	}
	execSql(dEnv, createTable)
	execSql(dEnv, insertData)
}<|MERGE_RESOLUTION|>--- conflicted
+++ resolved
@@ -111,11 +111,7 @@
 		Autocommit:   true,
 	}
 
-<<<<<<< HEAD
-	mrEnv, err := env.MultiEnvForDirectory(context.Background(), dEnv.FS, dEnv)
-=======
 	mrEnv, err := env.MultiEnvForDirectory(ctx, dEnv.Config.WriteableConfig(), dEnv.FS, dEnv.Version, dEnv.IgnoreLockFile, dEnv)
->>>>>>> 4031af1a
 	require.NoError(t, err)
 
 	eng, err := engine.NewSqlEngine(ctx, mrEnv, engine.FormatNull, config)

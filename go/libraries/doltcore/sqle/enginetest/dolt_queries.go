// Copyright 2021 Dolthub, Inc.
//
// Licensed under the Apache License, Version 2.0 (the "License");
// you may not use this file except in compliance with the License.
// You may obtain a copy of the License at
//
//     http://www.apache.org/licenses/LICENSE-2.0
//
// Unless required by applicable law or agreed to in writing, software
// distributed under the License is distributed on an "AS IS" BASIS,
// WITHOUT WARRANTIES OR CONDITIONS OF ANY KIND, either express or implied.
// See the License for the specific language governing permissions and
// limitations under the License.

package enginetest

import (
	"github.com/dolthub/dolt/go/libraries/doltcore/sqle"
	"github.com/dolthub/go-mysql-server/enginetest"
	"github.com/dolthub/go-mysql-server/sql"

	"github.com/dolthub/dolt/go/libraries/doltcore/doltdb"
	"github.com/dolthub/dolt/go/libraries/doltcore/sqle/dfunctions"

	"github.com/dolthub/dolt/go/libraries/doltcore/sqle/dsess"
)

// DoltScripts are script tests specific to Dolt (not the engine in general), e.g. by involving Dolt functions. Break
// this slice into others with good names as it grows.
var DoltScripts = []enginetest.ScriptTest{
	{
		Name: "test as of indexed join (https://github.com/dolthub/dolt/issues/2189)",
		SetUpScript: []string{
			"create table a (pk int primary key, c1 int)",
			"insert into a values (1,1), (2,2), (3,3)",
			"select DOLT_COMMIT('-a', '-m', 'first commit')",
			"insert into a values (4,4), (5,5), (6,6)",
			"select DOLT_COMMIT('-a', '-m', 'second commit')",
			"set @second_commit = (select commit_hash from dolt_log order by date desc limit 1)",
			"set @first_commit = (select commit_hash from dolt_log order by date desc limit 1,1)",
		},
		Assertions: []enginetest.ScriptTestAssertion{
			{
				Query: "select a1.* from a as of @second_commit a1 " +
					"left join a as of @first_commit a2 on a1.pk = a2.pk where a2.pk is null order by 1",
				Expected: []sql.Row{
					{4, 4},
					{5, 5},
					{6, 6},
				},
			},
			{
				Query: "select a1.* from a as of @second_commit a1 " +
					"left join a as of @second_commit a2 on a1.pk = a2.pk where a2.pk is null order by 1",
				Expected: []sql.Row{},
			},
		},
	},
	{
		Name: "Show create table with various keys and constraints",
		SetUpScript: []string{
			"create table t1(a int primary key, b varchar(10) not null default 'abc')",
			"alter table t1 add constraint ck1 check (b like '%abc%')",
			"create index t1b on t1(b)",
			"create table t2(c int primary key, d varchar(10))",
			"alter table t2 add constraint fk1 foreign key (d) references t1 (b)",
			"alter table t2 add constraint t2du unique (d)",
		},
		Assertions: []enginetest.ScriptTestAssertion{
			{
				Query: "show create table t1",
				Expected: []sql.Row{
					{"t1", "CREATE TABLE `t1` (\n" +
						"  `a` int NOT NULL,\n" +
						"  `b` varchar(10) NOT NULL DEFAULT \"abc\",\n" +
						"  PRIMARY KEY (`a`),\n" +
						"  KEY `t1b` (`b`),\n" +
						"  CONSTRAINT `ck1` CHECK (`b` LIKE \"%abc%\")\n" +
						") ENGINE=InnoDB DEFAULT CHARSET=utf8mb4"},
				},
			},
			{
				Query: "show create table t2",
				Expected: []sql.Row{
					{"t2", "CREATE TABLE `t2` (\n" +
						"  `c` int NOT NULL,\n" +
						"  `d` varchar(10),\n" +
						"  PRIMARY KEY (`c`),\n" +
						"  UNIQUE KEY `d_1` (`d`),\n" +
						"  CONSTRAINT `fk1` FOREIGN KEY (`d`) REFERENCES `t1` (`b`)\n" +
						") ENGINE=InnoDB DEFAULT CHARSET=utf8mb4"},
				},
			},
		},
	},
}

var HistorySystemTableScriptTests = []enginetest.ScriptTest{
	// TODO: Remaining test cases:
	//       - Branch behavior? Docs say it's based on branch commit, but
	//                          SuperSchema looks across all branches, right?
	//                          And the example in the docs seems inconsistent with doc text?
	{
		Name: "empty table",
		SetUpScript: []string{
			"create table t (n int, c text);",
			"set @Commit1 = dolt_commit('-am', 'creating table t');",
		},
		Assertions: []enginetest.ScriptTestAssertion{
			{
				Query:    "select count(*) from DOLT_HISTORY_t;",
				Expected: []sql.Row{{0}},
			},
		},
	},
	{
		Name: "keyless table",
		SetUpScript: []string{
			"create table foo1 (n int, de text);",
			"insert into foo1 values (1, 'Ein'), (2, 'Zwei'), (3, 'Drei');",
			"set @Commit1 = dolt_commit('-am', 'inserting into foo1');",

			"update foo1 set de='Eins' where n=1;",
			"set @Commit2 = dolt_commit('-am', 'updating data in foo1');",

			"insert into foo1 values (4, 'Vier');",
			"set @Commit3 = dolt_commit('-am', 'inserting data in foo1');",
		},
		Assertions: []enginetest.ScriptTestAssertion{
			{
				Query:    "select count(*) from DOLT_HISTORY_foO1;",
				Expected: []sql.Row{{10}},
			},
			{
				Query:    "select n, de from dolt_history_foo1 where commit_hash=@Commit1;",
				Expected: []sql.Row{{1, "Ein"}, {2, "Zwei"}, {3, "Drei"}},
			},
			{
				Query:    "select n, de from dolt_history_Foo1 where commit_hash=@Commit2;",
				Expected: []sql.Row{{1, "Eins"}, {2, "Zwei"}, {3, "Drei"}},
			},
			{
				Query:    "select n, de from dolt_history_foo1 where commit_hash=@Commit3;",
				Expected: []sql.Row{{1, "Eins"}, {2, "Zwei"}, {3, "Drei"}, {4, "Vier"}},
			},
		},
	},
	{
		Name: "primary key table: basic cases",
		SetUpScript: []string{
			"create table foo1 (n int primary key, de text);",
			"insert into foo1 values (1, 'Eins'), (2, 'Zwei'), (3, 'Drei');",
			"set @Commit1 = dolt_commit('-am', 'inserting into foo1');",

			"alter table foo1 add column fr text;",
			"insert into foo1 values (4, 'Vier', 'Quatre');",
			"set @Commit2 = dolt_commit('-am', 'adding column and inserting data in foo1');",

			"update foo1 set fr='Un' where n=1;",
			"set @Commit3 = dolt_commit('-am', 'updating data in foo1');",
		},
		Assertions: []enginetest.ScriptTestAssertion{
			{
				Query:    "select count(*) from Dolt_History_Foo1;",
				Expected: []sql.Row{{11}},
			},
			{
				Query:    "select n, de, fr from dolt_history_FOO1 where commit_hash = @Commit1;",
				Expected: []sql.Row{{1, "Eins", nil}, {2, "Zwei", nil}, {3, "Drei", nil}},
			},
			{
				Query:    "select n, de, fr from dolt_history_foo1 where commit_hash = @Commit2;",
				Expected: []sql.Row{{1, "Eins", nil}, {2, "Zwei", nil}, {3, "Drei", nil}, {4, "Vier", "Quatre"}},
			},
			{
				Query:    "select n, de, fr from dolt_history_foo1 where commit_hash = @Commit3;",
				Expected: []sql.Row{{1, "Eins", "Un"}, {2, "Zwei", nil}, {3, "Drei", nil}, {4, "Vier", "Quatre"}},
			},
		},
	},
	{
		Name: "primary key table: non-pk schema changes",
		SetUpScript: []string{
			"create table t (pk int primary key, c1 int, c2 text);",
			"insert into t values (1, 2, '3'), (4, 5, '6');",
			"set @Commit1 = DOLT_COMMIT('-am', 'creating table t');",

			"alter table t drop column c2;",
			"set @Commit2 = DOLT_COMMIT('-am', 'dropping column c2');",

			"alter table t rename column c1 to c2;",
			"set @Commit3 = DOLT_COMMIT('-am', 'renaming c1 to c2');",
		},
		Assertions: []enginetest.ScriptTestAssertion{
			{
				Query:    "select count(*) from dolt_history_t;",
				Expected: []sql.Row{{6}},
			},
			{
				Query:       "select c1 from dolt_history_t;",
				ExpectedErr: sql.ErrColumnNotFound,
			},
			{
				Query:    "select pk, c2 from dolt_history_t where commit_hash=@Commit1;",
				Expected: []sql.Row{{1, 2}, {4, 5}},
			},
			{
				Query:    "select pk, c2 from dolt_history_t where commit_hash=@Commit2;",
				Expected: []sql.Row{{1, 2}, {4, 5}},
			},
			{
				Query:    "select pk, c2 from dolt_history_t where commit_hash=@Commit3;",
				Expected: []sql.Row{{1, 2}, {4, 5}},
			},
		},
	},
	{
		Name: "primary key table: rename table",
		SetUpScript: []string{
			"create table t (pk int primary key, c1 int, c2 text);",
			"insert into t values (1, 2, '3'), (4, 5, '6');",
			"set @Commit1 = DOLT_COMMIT('-am', 'creating table t');",

			"alter table t rename to t2;",
			"set @Commit2 = DOLT_COMMIT('-am', 'renaming table to t2');",
		},
		Assertions: []enginetest.ScriptTestAssertion{
			{
				Query:       "select count(*) from dolt_history_t;",
				ExpectedErr: sql.ErrTableNotFound,
			},
			{
				Query:    "select count(*) from dolt_history_T2;",
				Expected: []sql.Row{{2}},
			},
			{
				Query:    "select pk, c1, c2 from dolt_history_t2 where commit_hash != @Commit1;",
				Expected: []sql.Row{{1, 2, "3"}, {4, 5, "6"}},
			},
		},
	},
	{
		Name: "primary key table: delete and recreate table",
		SetUpScript: []string{
			"create table t (pk int primary key, c1 int, c2 text);",
			"insert into t values (1, 2, '3'), (4, 5, '6');",
			"set @Commit1 = DOLT_COMMIT('-am', 'creating table t');",

			"drop table t;",
			"set @Commit2 = DOLT_COMMIT('-am', 'dropping table t');",

			"create table t (pk2 int primary key, c12 int, c22 text);",
			"set @Commit3 = DOLT_COMMIT('-am', 'recreating table t');",
		},
		Assertions: []enginetest.ScriptTestAssertion{
			{
				// TODO: This is still returning the data from the old table t
				//       that was deleted.
				Query:    "select count(*) from dolt_history_t;",
				Expected: []sql.Row{{0}},
			},
		},
	},
}

var DoltMerge = []enginetest.ScriptTest{
	{
		Name: "DOLT_MERGE ff correctly works with autocommit off",
		SetUpScript: []string{
			"CREATE TABLE test (pk int primary key)",
			"INSERT INTO test VALUES (0),(1),(2);",
			"SET autocommit = 0",
			"SELECT DOLT_COMMIT('-a', '-m', 'Step 1');",
			"SELECT DOLT_CHECKOUT('-b', 'feature-branch')",
			"INSERT INTO test VALUES (3);",
			"UPDATE test SET pk=1000 WHERE pk=0;",
			"SELECT DOLT_COMMIT('-a', '-m', 'this is a ff');",
			"SELECT DOLT_CHECKOUT('main');",
		},
		Assertions: []enginetest.ScriptTestAssertion{
			{
				// FF-Merge
				Query:    "SELECT DOLT_MERGE('feature-branch')",
				Expected: []sql.Row{{1}},
			},
			{
				Query:    "SELECT * from dolt_status",
				Expected: []sql.Row{},
			},
			{
				Query:    "SELECT DOLT_CHECKOUT('-b', 'new-branch')",
				Expected: []sql.Row{{0}},
			},
			{
				Query:    "INSERT INTO test VALUES (4)",
				Expected: []sql.Row{{sql.NewOkResult(1)}},
			},
		},
	},
	{
		Name: "DOLT_MERGE no-ff correctly works with autocommit off",
		SetUpScript: []string{
			"CREATE TABLE test (pk int primary key)",
			"INSERT INTO test VALUES (0),(1),(2);",
			"SET autocommit = 0",
			"SELECT DOLT_COMMIT('-a', '-m', 'Step 1');",
			"SELECT DOLT_CHECKOUT('-b', 'feature-branch')",
			"INSERT INTO test VALUES (3);",
			"UPDATE test SET pk=1000 WHERE pk=0;",
			"SELECT DOLT_COMMIT('-a', '-m', 'this is a ff');",
			"SELECT DOLT_CHECKOUT('main');",
		},
		Assertions: []enginetest.ScriptTestAssertion{
			{
				// No-FF-Merge
				Query:    "SELECT DOLT_MERGE('feature-branch', '-no-ff', '-m', 'this is a no-ff')",
				Expected: []sql.Row{{1}},
			},
			{
				Query:    "SELECT * from dolt_status",
				Expected: []sql.Row{},
			},
			{
				Query:    "SELECT COUNT(*) FROM dolt_log",
				Expected: []sql.Row{{4}}, // includes the merge commit created by no-ff
			},
			{
				Query:    "select message from dolt_log order by date DESC LIMIT 1;",
				Expected: []sql.Row{{"this is a no-ff"}}, // includes the merge commit created by no-ff
			},
			{
				Query:    "SELECT DOLT_CHECKOUT('-b', 'other-branch')",
				Expected: []sql.Row{{0}},
			},
		},
	},
	{
		Name: "DOLT_MERGE without conflicts correctly works with autocommit off",
		SetUpScript: []string{
			"CREATE TABLE test (pk int primary key)",
			"INSERT INTO test VALUES (0),(1),(2);",
			"SET autocommit = 0",
			"SELECT DOLT_COMMIT('-a', '-m', 'Step 1');",
			"SELECT DOLT_CHECKOUT('-b', 'feature-branch')",
			"INSERT INTO test VALUES (3);",
			"UPDATE test SET pk=1000 WHERE pk=0;",
			"SELECT DOLT_COMMIT('-a', '-m', 'this is a normal commit');",
			"SELECT DOLT_CHECKOUT('main');",
			"INSERT INTO test VALUES (5),(6),(7);",
			"SELECT DOLT_COMMIT('-a', '-m', 'add some more values');",
		},
		Assertions: []enginetest.ScriptTestAssertion{
			{
				Query:    "SELECT DOLT_MERGE('feature-branch', '-m', 'this is a merge')",
				Expected: []sql.Row{{1}},
			},
			{
				Query:    "SELECT COUNT(*) from dolt_status",
				Expected: []sql.Row{{1}},
			},
			{
				Query:    "SELECT COUNT(*) FROM dolt_log",
				Expected: []sql.Row{{3}},
			},
			{
				Query:    "select message from dolt_log order by date DESC LIMIT 1;",
				Expected: []sql.Row{{"add some more values"}},
			},
			{
				Query:       "SELECT DOLT_CHECKOUT('-b', 'other-branch')",
				ExpectedErr: dsess.ErrWorkingSetChanges,
			},
		},
	},
	{
		Name: "DOLT_MERGE with conflicts can be correctly resolved when autocommit is off",
		SetUpScript: []string{
			"CREATE TABLE test (pk int primary key, val int)",
			"INSERT INTO test VALUES (0, 0)",
			"SET autocommit = 0",
			"SELECT DOLT_COMMIT('-a', '-m', 'Step 1');",
			"SELECT DOLT_CHECKOUT('-b', 'feature-branch')",
			"INSERT INTO test VALUES (1, 1);",
			"UPDATE test SET val=1000 WHERE pk=0;",
			"SELECT DOLT_COMMIT('-a', '-m', 'this is a normal commit');",
			"SELECT DOLT_CHECKOUT('main');",
			"UPDATE test SET val=1001 WHERE pk=0;",
			"SELECT DOLT_COMMIT('-a', '-m', 'update a value');",
		},
		Assertions: []enginetest.ScriptTestAssertion{
			{
				Query:    "SELECT DOLT_MERGE('feature-branch', '-m', 'this is a merge')",
				Expected: []sql.Row{{0}},
			},
			{
				Query:    "SELECT * from dolt_status",
				Expected: []sql.Row{{"test", true, "modified"}, {"test", false, "conflict"}},
			},
			{
				Query:    "SELECT COUNT(*) FROM dolt_log",
				Expected: []sql.Row{{3}},
			},
			{
				Query:    "select message from dolt_log order by date DESC LIMIT 1;",
				Expected: []sql.Row{{"update a value"}},
			},
			{
				Query:       "SELECT DOLT_CHECKOUT('-b', 'other-branch')",
				ExpectedErr: dsess.ErrWorkingSetChanges,
			},
			{
				Query:    "SELECT COUNT(*) FROM dolt_conflicts",
				Expected: []sql.Row{{1}},
			},
			{
				Query:    "DELETE FROM dolt_conflicts_test",
				Expected: []sql.Row{{sql.NewOkResult(1)}},
			},
			{
				Query:    "commit",
				Expected: []sql.Row{},
			},
			{
				Query:    "SELECT * from test ORDER BY pk",
				Expected: []sql.Row{{0, 1001}, {1, 1}},
			},
		},
	},
	{
		Name: "DOLT_MERGE ff & squash correctly works with autocommit off",
		SetUpScript: []string{
			"CREATE TABLE test (pk int primary key)",
			"INSERT INTO test VALUES (0),(1),(2);",
			"SET autocommit = 0",
			"SELECT DOLT_COMMIT('-a', '-m', 'Step 1');",
			"SELECT DOLT_CHECKOUT('-b', 'feature-branch')",
			"INSERT INTO test VALUES (3);",
			"UPDATE test SET pk=1000 WHERE pk=0;",
			"SELECT DOLT_COMMIT('-a', '-m', 'this is a ff');",
			"SELECT DOLT_CHECKOUT('main');",
		},
		Assertions: []enginetest.ScriptTestAssertion{
			{
				Query:    "SELECT DOLT_MERGE('feature-branch', '--squash')",
				Expected: []sql.Row{{1}},
			},
			{
				Query:    "SELECT count(*) from dolt_status",
				Expected: []sql.Row{{1}},
			},
			{
				Query:    "SELECT COUNT(*) FROM dolt_log",
				Expected: []sql.Row{{2}},
			},
			{
				Query:    "SELECT * FROM test order by pk",
				Expected: []sql.Row{{1}, {2}, {3}, {1000}},
			},
		},
	},
	{
		Name: "DOLT_MERGE ff & squash with a checkout in between",
		SetUpScript: []string{
			"CREATE TABLE test (pk int primary key)",
			"INSERT INTO test VALUES (0),(1),(2);",
			"SET autocommit = 0",
			"SELECT DOLT_COMMIT('-a', '-m', 'Step 1');",
			"SELECT DOLT_CHECKOUT('-b', 'feature-branch')",
			"INSERT INTO test VALUES (3);",
			"UPDATE test SET pk=1000 WHERE pk=0;",
			"SELECT DOLT_COMMIT('-a', '-m', 'this is a ff');",
			"SELECT DOLT_CHECKOUT('main');",
		},
		Assertions: []enginetest.ScriptTestAssertion{
			{
				Query:    "SELECT DOLT_MERGE('feature-branch', '--squash')",
				Expected: []sql.Row{{1}},
			},
			{
				Query:       "SELECT DOLT_CHECKOUT('-b', 'other')",
				ExpectedErr: dsess.ErrWorkingSetChanges,
			},
			{
				Query:    "SELECT * FROM test order by pk",
				Expected: []sql.Row{{1}, {2}, {3}, {1000}},
			},
		},
	},
	{
		Name: "DOLT_MERGE ff",
		SetUpScript: []string{
			"CREATE TABLE test (pk int primary key)",
			"INSERT INTO test VALUES (0),(1),(2);",
			"SELECT DOLT_COMMIT('-a', '-m', 'Step 1');",
			"SELECT DOLT_CHECKOUT('-b', 'feature-branch')",
			"INSERT INTO test VALUES (3);",
			"UPDATE test SET pk=1000 WHERE pk=0;",
			"SELECT DOLT_COMMIT('-a', '-m', 'this is a ff');",
			"SELECT DOLT_CHECKOUT('main');",
		},
		Assertions: []enginetest.ScriptTestAssertion{
			{
				// FF-Merge
				Query:    "SELECT DOLT_MERGE('feature-branch')",
				Expected: []sql.Row{{1}},
			},
			{
				Query:    "SELECT * from dolt_status",
				Expected: []sql.Row{},
			},
			{
				Query:    "SELECT DOLT_CHECKOUT('-b', 'new-branch')",
				Expected: []sql.Row{{0}},
			},
			{
				Query:    "INSERT INTO test VALUES (4)",
				Expected: []sql.Row{{sql.NewOkResult(1)}},
			},
		},
	},
	{
		Name: "DOLT_MERGE no-ff",
		SetUpScript: []string{
			"CREATE TABLE test (pk int primary key)",
			"INSERT INTO test VALUES (0),(1),(2);",
			"SELECT DOLT_COMMIT('-a', '-m', 'Step 1');",
			"SELECT DOLT_CHECKOUT('-b', 'feature-branch')",
			"INSERT INTO test VALUES (3);",
			"UPDATE test SET pk=1000 WHERE pk=0;",
			"SELECT DOLT_COMMIT('-a', '-m', 'this is a ff');",
			"SELECT DOLT_CHECKOUT('main');",
		},
		Assertions: []enginetest.ScriptTestAssertion{
			{
				// No-FF-Merge
				Query:    "SELECT DOLT_MERGE('feature-branch', '-no-ff', '-m', 'this is a no-ff')",
				Expected: []sql.Row{{1}},
			},
			{
				Query:    "SELECT * from dolt_status",
				Expected: []sql.Row{},
			},
			{
				Query:    "SELECT COUNT(*) FROM dolt_log",
				Expected: []sql.Row{{4}}, // includes the merge commit created by no-ff
			},
			{
				Query:    "select message from dolt_log order by date DESC LIMIT 1;",
				Expected: []sql.Row{{"this is a no-ff"}}, // includes the merge commit created by no-ff
			},
			{
				Query:    "SELECT DOLT_CHECKOUT('-b', 'other-branch')",
				Expected: []sql.Row{{0}},
			},
		},
	},
	{
		Name: "DOLT_MERGE with no conflicts works",
		SetUpScript: []string{
			"CREATE TABLE test (pk int primary key)",
			"INSERT INTO test VALUES (0),(1),(2);",
			"SELECT DOLT_COMMIT('-a', '-m', 'Step 1');",
			"SELECT DOLT_CHECKOUT('-b', 'feature-branch')",
			"INSERT INTO test VALUES (3);",
			"UPDATE test SET pk=1000 WHERE pk=0;",
			"SELECT DOLT_COMMIT('-a', '-m', 'this is a normal commit');",
			"SELECT DOLT_CHECKOUT('main');",
			"INSERT INTO test VALUES (5),(6),(7);",
			"SELECT DOLT_COMMIT('-a', '-m', 'add some more values');",
		},
		Assertions: []enginetest.ScriptTestAssertion{
			{
				Query:    "SELECT DOLT_MERGE('feature-branch', '-m', 'this is a merge')",
				Expected: []sql.Row{{1}},
			},
			{
				Query:    "SELECT COUNT(*) from dolt_status",
				Expected: []sql.Row{{1}},
			},
			{
				Query:    "SELECT COUNT(*) FROM dolt_log",
				Expected: []sql.Row{{3}},
			},
			{
				Query:    "select message from dolt_log order by date DESC LIMIT 1;",
				Expected: []sql.Row{{"add some more values"}},
			},
			{
				Query:    "SELECT DOLT_CHECKOUT('-b', 'other-branch')",
				Expected: []sql.Row{{0}},
			},
		},
	},
	{
		Name: "DOLT_MERGE with conflict is queryable and commitable until dolt_allow_commit_conflicts is turned off",
		SetUpScript: []string{
			"CREATE TABLE test (pk int primary key, val int)",
			"INSERT INTO test VALUES (0, 0)",
			"SELECT DOLT_COMMIT('-a', '-m', 'Step 1');",
			"SELECT DOLT_CHECKOUT('-b', 'feature-branch')",
			"INSERT INTO test VALUES (1, 1);",
			"UPDATE test SET val=1000 WHERE pk=0;",
			"SELECT DOLT_COMMIT('-a', '-m', 'this is a normal commit');",
			"SELECT DOLT_CHECKOUT('main');",
			"UPDATE test SET val=1001 WHERE pk=0;",
			"SELECT DOLT_COMMIT('-a', '-m', 'update a value');",
		},
		Assertions: []enginetest.ScriptTestAssertion{
			{
				Query:    "SELECT DOLT_MERGE('feature-branch')",
				Expected: []sql.Row{{0}},
			},
			{
				Query:    "SELECT count(*) from dolt_conflicts_test",
				Expected: []sql.Row{{1}},
			},
			{
				Query:    "SELECT DOLT_MERGE('--abort')",
				Expected: []sql.Row{{1}},
			},
			{
				Query:    "SELECT * FROM test",
				Expected: []sql.Row{{0, 1001}},
			},
			{
				Query:    "SELECT count(*) from dolt_conflicts_test",
				Expected: []sql.Row{{0}},
			},
			{
				Query:    "SELECT count(*) from dolt_status",
				Expected: []sql.Row{{0}},
			},
			{
				Query:    "SET dolt_allow_commit_conflicts = 0",
				Expected: []sql.Row{{}},
			},
			{
				Query:          "SELECT DOLT_MERGE('feature-branch')",
				ExpectedErrStr: doltdb.ErrUnresolvedConflicts.Error(),
			},
			{
				Query:          "SELECT count(*) from dolt_conflicts_test", // Commit allows queries when flags are set.
				ExpectedErrStr: doltdb.ErrUnresolvedConflicts.Error(),
			},
		},
	},
	{
		Name: "DOLT_MERGE with conflicts can be aborted when autocommit is off",
		SetUpScript: []string{
			"CREATE TABLE test (pk int primary key, val int)",
			"INSERT INTO test VALUES (0, 0)",
			"SET autocommit = 0",
			"SELECT DOLT_COMMIT('-a', '-m', 'Step 1');",
			"SELECT DOLT_CHECKOUT('-b', 'feature-branch')",
			"INSERT INTO test VALUES (1, 1);",
			"UPDATE test SET val=1000 WHERE pk=0;",
			"SELECT DOLT_COMMIT('-a', '-m', 'this is a normal commit');",
			"SELECT DOLT_CHECKOUT('main');",
			"UPDATE test SET val=1001 WHERE pk=0;",
			"SELECT DOLT_COMMIT('-a', '-m', 'update a value');",
		},
		Assertions: []enginetest.ScriptTestAssertion{
			{
				Query:    "SELECT DOLT_MERGE('feature-branch', '-m', 'this is a merge')",
				Expected: []sql.Row{{0}},
			},
			{
				Query:    "SELECT * from dolt_status",
				Expected: []sql.Row{{"test", true, "modified"}, {"test", false, "conflict"}},
			},
			{
				Query:    "SELECT COUNT(*) FROM dolt_conflicts",
				Expected: []sql.Row{{1}},
			},
			{
				Query:    "SELECT DOLT_MERGE('--abort')",
				Expected: []sql.Row{{1}},
			},
			{
				Query:    "SELECT * from dolt_status",
				Expected: []sql.Row{},
			},
			{
				Query:    "SELECT COUNT(*) FROM dolt_log",
				Expected: []sql.Row{{3}},
			},
			{
				Query:    "SELECT * FROM test ORDER BY pk",
				Expected: []sql.Row{{0, 1001}},
			},
			{
				Query:    "SELECT DOLT_CHECKOUT('-b', 'other-branch')",
				Expected: []sql.Row{{0}},
			},
		},
	},
	{
		Name: "DOLT_MERGE complains when a merge overrides local changes",
		SetUpScript: []string{
			"CREATE TABLE test (pk int primary key, val int)",
			"INSERT INTO test VALUES (0, 0)",
			"SET autocommit = 0",
			"SELECT DOLT_COMMIT('-a', '-m', 'Step 1');",
			"SELECT DOLT_CHECKOUT('-b', 'feature-branch')",
			"INSERT INTO test VALUES (1, 1);",
			"UPDATE test SET val=1000 WHERE pk=0;",
			"SELECT DOLT_COMMIT('-a', '-m', 'this is a normal commit');",
			"SELECT DOLT_CHECKOUT('main');",
			"UPDATE test SET val=1001 WHERE pk=0;",
		},
		Assertions: []enginetest.ScriptTestAssertion{
			{
				Query:       "SELECT DOLT_MERGE('feature-branch', '-m', 'this is a merge')",
				ExpectedErr: dfunctions.ErrUncommittedChanges,
			},
		},
	},
}

var DiffSystemTableScriptTests = []enginetest.ScriptTest{
	{
		Name: "base case: added rows",
		SetUpScript: []string{
			"create table t (pk int primary key, c1 int, c2 int);",
			"insert into t values (1, 2, 3), (4, 5, 6);",
			"set @Commit1 = (select DOLT_COMMIT('-am', 'creating table t'));",
		},
		Assertions: []enginetest.ScriptTestAssertion{
			{
				Query:    "SELECT COUNT(*) FROM DOLT_DIFF_t;",
				Expected: []sql.Row{{2}},
			},
			{
				Query: "SELECT to_pk, to_c1, to_c2, from_pk, from_c1, from_c2, diff_type FROM DOLT_DIFF_t WHERE TO_COMMIT=@Commit1 ORDER BY to_pk;",
				Expected: []sql.Row{
					{1, 2, 3, nil, nil, nil, "added"},
					{4, 5, 6, nil, nil, nil, "added"},
				},
			},
		},
	},
	{
		Name: "base case: modified rows",
		SetUpScript: []string{
			"create table t (pk int primary key, c1 int, c2 int);",
			"insert into t values (1, 2, 3), (4, 5, 6);",
			"set @Commit1 = (select DOLT_COMMIT('-am', 'creating table t'));",

			"update t set c2=0 where pk=1",
			"set @Commit2 = (select DOLT_COMMIT('-am', 'modifying row'));",
		},
		Assertions: []enginetest.ScriptTestAssertion{
			{
				Query:    "SELECT COUNT(*) FROM DOLT_DIFF_t;",
				Expected: []sql.Row{{3}},
			},
			{
				Query: "SELECT to_pk, to_c1, to_c2, from_pk, from_c1, from_c2, diff_type FROM DOLT_DIFF_t WHERE TO_COMMIT=@Commit2 ORDER BY to_pk;",
				Expected: []sql.Row{
					{1, 2, 0, 1, 2, 3, "modified"},
				},
			},
		},
	},
	{
		Name: "base case: deleted row",
		SetUpScript: []string{
			"create table t (pk int primary key, c1 int, c2 int);",
			"insert into t values (1, 2, 3), (4, 5, 6);",
			"set @Commit1 = (select DOLT_COMMIT('-am', 'creating table t'));",

			"delete from t where pk=1",
			"set @Commit2 = (select DOLT_COMMIT('-am', 'modifying row'));",
		},
		Assertions: []enginetest.ScriptTestAssertion{
			{
				Query:    "SELECT COUNT(*) FROM DOLT_DIFF_t;",
				Expected: []sql.Row{{3}},
			},
			{
				Query: "SELECT to_pk, to_c1, to_c2, from_pk, from_c1, from_c2, diff_type FROM DOLT_DIFF_t WHERE TO_COMMIT=@Commit2 ORDER BY to_pk;",
				Expected: []sql.Row{
					{nil, nil, nil, 1, 2, 3, "removed"},
				},
			},
		},
	},
	{
		// In this case, we do not expect to see the old/dropped table included in the dolt_diff_table output
		Name: "table drop and recreate with overlapping schema",
		SetUpScript: []string{
			"create table t (pk int primary key, c int);",
			"insert into t values (1, 2), (3, 4);",
			"set @Commit1 = (select DOLT_COMMIT('-am', 'creating table t'));",

			"drop table t;",
			"set @Commit2 = (select DOLT_COMMIT('-am', 'dropping table t'));",

			"create table t (pk int primary key, c int);",
			"insert into t values (100, 200), (300, 400);",
			"set @Commit3 = (select DOLT_COMMIT('-am', 'recreating table t'));",
		},
		Assertions: []enginetest.ScriptTestAssertion{
			{
				Query:    "SELECT COUNT(*) FROM DOLT_DIFF_t",
				Expected: []sql.Row{{2}},
			},
			{
				Query: "SELECT to_pk, to_c, from_pk, from_c, diff_type FROM DOLT_DIFF_t WHERE TO_COMMIT=@Commit3 ORDER BY to_pk;",
				Expected: []sql.Row{
					{100, 200, nil, nil, "added"},
					{300, 400, nil, nil, "added"},
				},
			},
		},
	},
	{
		// When a column is dropped we should see the column's value set to null in that commit
		Name: "column drop",
		SetUpScript: []string{
			"create table t (pk int primary key, c1 int, c2 int);",
			"insert into t values (1, 2, 3), (4, 5, 6);",
			"set @Commit1 = (select DOLT_COMMIT('-am', 'creating table t'));",

			"alter table t drop column c1;",
			"set @Commit2 = (select DOLT_COMMIT('-am', 'dropping column c'));",
		},
		Assertions: []enginetest.ScriptTestAssertion{
			{
				Query:    "SELECT COUNT(*) FROM DOLT_DIFF_t;",
				Expected: []sql.Row{{4}},
			},
			{
				Query: "SELECT to_pk, to_c2, from_pk, from_c2 FROM DOLT_DIFF_t WHERE TO_COMMIT=@Commit1 ORDER BY to_pk;",
				Expected: []sql.Row{
					{1, 3, nil, nil},
					{4, 6, nil, nil},
				},
			},
			{
				Query: "SELECT to_pk, to_c2, from_pk, from_c2 FROM DOLT_DIFF_t WHERE TO_COMMIT=@Commit2 ORDER BY to_pk;",
				Expected: []sql.Row{
					{1, 3, 1, 3},
					{4, 6, 4, 6},
				},
			},
		},
	},
	{
		// When a column is dropped and recreated with the same type, we expect it to be included in dolt_diff output
		Name: "column drop and recreate with same type",
		SetUpScript: []string{
			"create table t (pk int primary key, c int);",
			"insert into t values (1, 2), (3, 4);",
			"set @Commit1 = (select DOLT_COMMIT('-am', 'creating table t'));",

			"alter table t drop column c;",
			"set @Commit2 = (select DOLT_COMMIT('-am', 'dropping column c'));",

			"alter table t add column c int;",
			"insert into t values (100, 101);",
			"set @Commit3 = (select DOLT_COMMIT('-am', 'inserting into t'));",
		},
		Assertions: []enginetest.ScriptTestAssertion{
			{
				Query:    "SELECT COUNT(*) FROM DOLT_DIFF_t;",
				Expected: []sql.Row{{5}},
			},
			{
				Query: "SELECT to_pk, to_c, from_pk, from_c, diff_type FROM DOLT_DIFF_t WHERE TO_COMMIT=@Commit1 ORDER BY to_pk;",
				Expected: []sql.Row{
					{1, 2, nil, nil, "added"},
					{3, 4, nil, nil, "added"},
				},
			},
			{
				Query: "SELECT to_pk, to_c, from_pk, from_c, diff_type FROM DOLT_DIFF_t WHERE TO_COMMIT=@Commit2 ORDER BY to_pk;",
				Expected: []sql.Row{
					{1, nil, 1, 2, "modified"},
					{3, nil, 3, 4, "modified"},
				},
			},
			{
				Query: "SELECT to_pk, to_c, from_pk, from_c, diff_type FROM DOLT_DIFF_t WHERE TO_COMMIT=@Commit3 ORDER BY to_pk;",
				Expected: []sql.Row{
					{100, 101, nil, nil, "added"},
				},
			},
		},
	},
	{
		// When a column is dropped and then another column with the same type is renamed to that name, we expect it to be included in dolt_diff output
		Name: "column drop, then rename column with same type to same name",
		SetUpScript: []string{
			"create table t (pk int primary key, c1 int, c2 int);",
			"insert into t values (1, 2, 3), (4, 5, 6);",
			"set @Commit1 = (select DOLT_COMMIT('-am', 'creating table t'));",

			"alter table t drop column c1;",
			"set @Commit2 = (select DOLT_COMMIT('-am', 'dropping column c1'));",

			"alter table t rename column c2 to c1;",
			"insert into t values (100, 101);",
			"set @Commit3 = (select DOLT_COMMIT('-am', 'inserting into t'));",
		},
		Assertions: []enginetest.ScriptTestAssertion{
			{
				Query:    "SELECT COUNT(*) FROM DOLT_DIFF_t;",
				Expected: []sql.Row{{5}},
			},
			{
				Query: "SELECT to_pk, to_c1, from_pk, from_c1, diff_type FROM DOLT_DIFF_t WHERE TO_COMMIT=@Commit1 ORDER BY to_pk;",
				Expected: []sql.Row{
					{1, 3, nil, nil, "added"},
					{4, 6, nil, nil, "added"},
				},
			},
			{
				Query: "SELECT to_pk, to_c1, from_pk, from_c1, diff_type FROM DOLT_DIFF_t WHERE TO_COMMIT=@Commit2 ORDER BY to_pk;",
				Expected: []sql.Row{
					{1, 3, 1, 3, "modified"},
					{4, 6, 4, 6, "modified"},
				},
			},
			{
				Query: "SELECT to_pk, to_c1, from_pk, from_c1, diff_type FROM DOLT_DIFF_t WHERE TO_COMMIT=@Commit3 ORDER BY to_pk;",
				Expected: []sql.Row{
					{100, 101, nil, nil, "added"},
				},
			},
		},
	},
	{
		// When a column is dropped and recreated with a different type, we expect only the new column
		// to be included in dolt_diff output, with previous values coerced (with any warnings reported) to the new type
		Name: "column drop and recreate with different type that can be coerced (int -> string)",
		SetUpScript: []string{
			"create table t (pk int primary key, c int);",
			"insert into t values (1, 2), (3, 4);",
			"set @Commit1 = (select DOLT_COMMIT('-am', 'creating table t'));",

			"alter table t drop column c;",
			"set @Commit2 = (select DOLT_COMMIT('-am', 'dropping column c'));",

			"alter table t add column c text;",
			"insert into t values (100, '101');",
			"set @Commit3 = (select DOLT_COMMIT('-am', 're-adding column c'));",
		},
		Assertions: []enginetest.ScriptTestAssertion{
			{
				Query:    "SELECT COUNT(*) FROM DOLT_DIFF_t;",
				Expected: []sql.Row{{5}},
			},
			{
				Query: "SELECT to_pk, to_c, from_pk, from_c, diff_type FROM DOLT_DIFF_t WHERE TO_COMMIT=@Commit1 ORDER BY to_pk;",
				Expected: []sql.Row{
					{1, "2", nil, nil, "added"},
					{3, "4", nil, nil, "added"},
				},
			},
			{
				Query: "SELECT to_pk, to_c, from_pk, from_c, diff_type FROM DOLT_DIFF_t WHERE TO_COMMIT=@Commit2 ORDER BY to_pk;",
				Expected: []sql.Row{
					{1, nil, 1, "2", "modified"},
					{3, nil, 3, "4", "modified"},
				},
			},
			{
				Query: "SELECT to_pk, to_c, from_pk, from_c, diff_type FROM DOLT_DIFF_t WHERE TO_COMMIT=@Commit3 ORDER BY to_pk;",
				Expected: []sql.Row{
					{100, "101", nil, nil, "added"},
				},
			},
		},
	},
	{
		Name: "column drop and recreate with different type that can NOT be coerced (string -> int)",
		SetUpScript: []string{
			"create table t (pk int primary key, c text);",
			"insert into t values (1, 'two'), (3, 'four');",
			"set @Commit1 = (select DOLT_COMMIT('-am', 'creating table t'));",

			"alter table t drop column c;",
			"set @Commit2 = (select DOLT_COMMIT('-am', 'dropping column c'));",

			"alter table t add column c int;",
			"insert into t values (100, 101);",
			"set @Commit3 = (select DOLT_COMMIT('-am', 're-adding column c'));",
		},
		Assertions: []enginetest.ScriptTestAssertion{
			{
				Query:    "SELECT COUNT(*) FROM DOLT_DIFF_t;",
				Expected: []sql.Row{{5}},
			},
			{
				Query: "SELECT to_pk, to_c, from_pk, from_c, diff_type FROM DOLT_DIFF_t WHERE TO_COMMIT=@Commit1 ORDER BY to_pk;",
				Expected: []sql.Row{
					{1, nil, nil, nil, "added"},
					{3, nil, nil, nil, "added"},
				},
			},
			{
				Query: "SELECT to_pk, to_c, from_pk, from_c, diff_type FROM DOLT_DIFF_t WHERE TO_COMMIT=@Commit2 ORDER BY to_pk;",
				Expected: []sql.Row{
					{1, nil, 1, nil, "modified"},
					{3, nil, 3, nil, "modified"},
				},
			},
			{
				Query: "SELECT to_pk, to_c, from_pk, from_c, diff_type FROM DOLT_DIFF_t WHERE TO_COMMIT=@Commit3 ORDER BY to_pk;",
				Expected: []sql.Row{
					{100, 101, nil, nil, "added"},
				},
			},
			{
				Query:                           "select * from dolt_diff_t;",
				ExpectedWarning:                 1105,
				ExpectedWarningsCount:           4,
				ExpectedWarningMessageSubstring: "unable to coerce value from field",
				SkipResultsCheck:                true,
			},
		},
	},
	{
		Name: "multiple column renames",
		SetUpScript: []string{
			"create table t (pk int primary key, c1 int);",
			"insert into t values (1, 2);",
			"set @Commit1 = (select DOLT_COMMIT('-am', 'creating table t'));",

			"alter table t rename column c1 to c2;",
			"insert into t values (3, 4);",
			"set @Commit2 = (select DOLT_COMMIT('-am', 'renaming c1 to c2'));",

			"alter table t drop column c2;",
			"set @Commit3 = (select DOLT_COMMIT('-am', 'dropping column c2'));",

			"alter table t add column c2 int;",
			"insert into t values (100, '101');",
			"set @Commit4 = (select DOLT_COMMIT('-am', 'recreating column c2'));",
		},
		Assertions: []enginetest.ScriptTestAssertion{
			{
				Query:    "SELECT COUNT(*) FROM DOLT_DIFF_t;",
				Expected: []sql.Row{{5}},
			},
			{
				Query: "SELECT to_pk, to_c2, from_pk, from_c2, diff_type FROM DOLT_DIFF_t WHERE TO_COMMIT=@Commit1 ORDER BY to_pk;",
				Expected: []sql.Row{
					{1, nil, nil, nil, "added"},
				},
			},
			{
				Query: "SELECT to_pk, to_c2, from_pk, from_c2, diff_type FROM DOLT_DIFF_t WHERE TO_COMMIT=@Commit2 ORDER BY to_pk;",
				Expected: []sql.Row{
					{3, 4, nil, nil, "added"},
				},
			},
			{
				Query: "SELECT to_pk, to_c2, from_pk, from_c2, diff_type FROM DOLT_DIFF_t WHERE TO_COMMIT=@Commit3 ORDER BY to_pk;",
				Expected: []sql.Row{
					{1, nil, 1, 2, "modified"},
					{3, nil, 3, 4, "modified"},
				},
			},
			{
				Query: "SELECT to_pk, to_c2, from_pk, from_c2, diff_type FROM DOLT_DIFF_t WHERE TO_COMMIT=@Commit4 ORDER BY to_pk;",
				Expected: []sql.Row{
					{100, 101, nil, nil, "added"},
				},
			},
		},
	},
	{
		Name: "primary key change",
		SetUpScript: []string{
			"create table t (pk int primary key, c1 int);",
			"insert into t values (1, 2), (3, 4);",
			"set @Commit1 = (select DOLT_COMMIT('-am', 'creating table t'));",

			"alter table t drop primary key;",
			"insert into t values (5, 6);",
			"set @Commit2 = (select DOLT_COMMIT('-am', 'dropping primary key'));",

			"alter table t add primary key (c1);",
			"set @Commit3 = (select DOLT_COMMIT('-am', 'adding primary key'));",

			"insert into t values (7, 8);",
			"set @Commit4 = (select DOLT_COMMIT('-am', 'adding more data'));",
		},
		Assertions: []enginetest.ScriptTestAssertion{
			{
				Query:                           "select * from dolt_diff_t;",
				ExpectedWarning:                 1105,
				ExpectedWarningsCount:           1,
				ExpectedWarningMessageSubstring: "cannot render full diff between commits",
				SkipResultsCheck:                true,
			},
			{
				Query:    "SELECT COUNT(*) FROM DOLT_DIFF_t;;",
				Expected: []sql.Row{{1}},
			},
			{
				Query:    "SELECT to_pk, to_c1, from_pk, from_c1, diff_type FROM DOLT_DIFF_t where to_commit=@Commit4;",
				Expected: []sql.Row{{7, 8, nil, nil, "added"}},
			},
		},
	},
}

var DiffTableFunctionScriptTests = []enginetest.ScriptTest{
	// TODO: Add tests for:
	//       - primary key changes
	//       - table delete and recreate
	//       - branch/ref support
	//       - multiple table functions used together in same select statement
	//       - working set changes
	//       - Should diff from @Commit0 to @Commit1 work ?
	//
	// TODO: In the future:
	//       - datetime support ?
	//       - table function with an alias
	{
		Name: "invalid arguments",
		SetUpScript: []string{
			"create table t (pk int primary key, c1 text, c2 text);",
			"set @Commit1 = dolt_commit('-am', 'creating table t');",

			"insert into t values(1, 'one', 'two'), (2, 'two', 'three');",
			"set @Commit2 = dolt_commit('-am', 'inserting into t');",
		},
		Assertions: []enginetest.ScriptTestAssertion{
			{
				Query:       "SELECT * from dolt_diff('t');",
				ExpectedErr: sql.ErrInvalidArgumentNumber,
			},
			{
				Query:       "SELECT * from dolt_diff('t', @Commit1);",
				ExpectedErr: sql.ErrInvalidArgumentNumber,
			},
			{
				Query:       "SELECT * from dolt_diff('t', @Commit1, @Commit2, 'extra');",
				ExpectedErr: sql.ErrInvalidArgumentNumber,
			},
			{
				Query:       "SELECT * from dolt_diff(null, null, null);",
				ExpectedErr: sql.ErrInvalidArgumentDetails,
			},
			{
				Query:       "SELECT * from dolt_diff(123, @Commit1, @Commit2);",
				ExpectedErr: sql.ErrInvalidArgumentDetails,
			},
			{
				Query:       "SELECT * from dolt_diff('t', 123, @Commit2);",
				ExpectedErr: sql.ErrInvalidArgumentDetails,
			},
			{
				Query:       "SELECT * from dolt_diff('t', @Commit1, 123);",
				ExpectedErr: sql.ErrInvalidArgumentDetails,
			},
			{
				Query:       "SELECT * from dolt_diff('doesnotexist', @Commit1, @Commit2);",
				ExpectedErr: sql.ErrTableNotFound,
			},
			{
				Query:          "SELECT * from dolt_diff('t', concat('fake', substring(@Commit1, '5')), @Commit2);",
				ExpectedErrStr: "could not find a value for this hash",
			},
			{
				Query:          "SELECT * from dolt_diff('t', @Commit1, 'fake-branch');",
				ExpectedErrStr: "branch not found",
			},
			{
				Query:       "SELECT * from dolt_diff('t', @Commit2, @Commit1);",
				ExpectedErr: sqle.ErrInvalidCommitAncestry,
			},
		},
	},
	{
		Name: "basic case",
		SetUpScript: []string{
			"set @Commit0 = HashOf('HEAD');",

			"create table t (pk int primary key, c1 text, c2 text);",
			"set @Commit1 = dolt_commit('-am', 'creating table t');",

			"insert into t values(1, 'one', 'two');",
			"set @Commit2 = dolt_commit('-am', 'inserting into table t');",

			"create table t2 (pk int primary key, c1 text, c2 text);",
			"insert into t2 values(100, 'hundred', 'hundert');",
			"set @Commit3 = dolt_commit('-am', 'inserting into table t2');",

			"insert into t values(2, 'two', 'three'), (3, 'three', 'four');",
			"update t set c1='uno', c2='dos' where pk=1;",
			"set @Commit4 = dolt_commit('-am', 'inserting into table t');",
		},
		Assertions: []enginetest.ScriptTestAssertion{
			{
				Query:    "SELECT to_pk, to_c1, to_c2, from_pk, from_c1, from_c2, diff_type from dolt_diff('t', @Commit1, @Commit2);",
				Expected: []sql.Row{{1, "one", "two", nil, nil, nil, "added"}},
			},
			{
				Query:    "SELECT COUNT(*) from dolt_diff('t', @Commit2, @Commit3);",
				Expected: []sql.Row{{0}},
			},
			{
				Query: "SELECT to_pk, to_c1, to_c2, from_pk, from_c1, from_c2, diff_type from dolt_diff('t', @Commit3, @Commit4);",
				Expected: []sql.Row{
					{1, "uno", "dos", 1, "one", "two", "modified"},
					{2, "two", "three", nil, nil, nil, "added"},
					{3, "three", "four", nil, nil, nil, "added"},
				},
			},
			{
				Query: "SELECT to_pk, to_c1, to_c2, from_pk, from_c1, from_c2, diff_type  from dolt_diff('t', @Commit1, @Commit4);",
				Expected: []sql.Row{
					{1, "uno", "dos", 1, "one", "two", "modified"},
					{2, "two", "three", nil, nil, nil, "added"},
					{3, "three", "four", nil, nil, nil, "added"},
					{1, "one", "two", nil, nil, nil, "added"},
				},
			},
		},
	},
	{
		Name: "drop and recreate column with same type",
		SetUpScript: []string{
			"create table t (pk int primary key, c1 text, c2 text);",
			"set @Commit1 = dolt_commit('-am', 'creating table t');",

			"insert into t values(1, 'one', 'two'), (2, 'two', 'three');",
			"set @Commit2 = dolt_commit('-am', 'inserting into t');",

			"alter table t drop column c2;",
			"set @Commit3 = dolt_commit('-am', 'dropping column c2');",

			"alter table t add column c2 text;",
			"insert into t values (3, 'three', 'four');",
			"update t set c2='foo' where pk=1;",
			"set @Commit4 = dolt_commit('-am', 'adding column c2, inserting, and updating data');",
		},
		Assertions: []enginetest.ScriptTestAssertion{
			{
				Query: "SELECT to_pk, to_c1, to_c2, from_pk, from_c1, from_c2, diff_type from dolt_diff('t', @Commit1, @Commit2);",
				Expected: []sql.Row{
					{1, "one", "two", nil, nil, nil, "added"},
					{2, "two", "three", nil, nil, nil, "added"},
				},
			},
			{
				Query: "SELECT to_pk, to_c1, from_pk, from_c1, from_c2, diff_type from dolt_diff('t', @Commit2, @Commit3);",
				Expected: []sql.Row{
					{1, "one", 1, "one", "two", "modified"},
					{2, "two", 2, "two", "three", "modified"},
				},
			},
			{
				Query:       "SELECT to_c2 from dolt_diff('t', @Commit2, @Commit3);",
				ExpectedErr: sql.ErrColumnNotFound,
			},
			{
				Query: "SELECT to_pk, to_c1, to_c2, from_pk, from_c1, diff_type from dolt_diff('t', @Commit3, @Commit4);",
				Expected: []sql.Row{
					{1, "one", "foo", 1, "one", "modified"},
					// This row doesn't show up as changed because adding a column doesn't touch the row data.
					//{2, "two", nil, 2, "two", "modified"},
					{3, "three", "four", nil, nil, "added"},
				},
			},
			{
				Query:       "SELECT from_c2 from dolt_diff('t', @Commit3, @Commit4);",
				ExpectedErr: sql.ErrColumnNotFound,
			},
			{
				Query: "SELECT to_pk, to_c1, to_c2, from_pk, from_c1, from_c2, diff_type from dolt_diff('t', @Commit1, @Commit4);",
				Expected: []sql.Row{
					{1, "one", "foo", 1, "one", nil, "modified"},
					{3, "three", "four", nil, nil, nil, "added"},
					{1, "one", nil, 1, "one", "two", "modified"},
					{2, "two", nil, 2, "two", "three", "modified"},
					{1, "one", "two", nil, nil, nil, "added"},
					{2, "two", "three", nil, nil, nil, "added"},
				},
			},
		},
	},
	{
		Name: "rename columns",
		SetUpScript: []string{
			"create table t (pk int primary key, c1 text, c2 int);",
			"set @Commit1 = dolt_commit('-am', 'creating table t');",

			"insert into t values(1, 'one', -1), (2, 'two', -2);",
			"set @Commit2 = dolt_commit('-am', 'inserting into t');",

			"alter table t rename column c2 to c3;",
			"set @Commit3 = dolt_commit('-am', 'renaming column c2 to c3');",

			"insert into t values (3, 'three', -3);",
			"update t set c3=1 where pk=1;",
			"set @Commit4 = dolt_commit('-am', 'inserting and updating data');",

			"alter table t rename column c3 to c2;",
			"insert into t values (4, 'four', -4);",
			"set @Commit5 = dolt_commit('-am', 'renaming column c3 to c2, and inserting data');",
		},
		Assertions: []enginetest.ScriptTestAssertion{
			{
				Query: "SELECT to_pk, to_c1, to_c2, from_pk, from_c1, from_c2, diff_type from dolt_diff('t', @Commit1, @Commit2);",
				Expected: []sql.Row{
					{1, "one", -1, nil, nil, nil, "added"},
					{2, "two", -2, nil, nil, nil, "added"},
				},
			},
			{
				Query:       "SELECT to_c2 from dolt_diff('t', @Commit2, @Commit3);",
				ExpectedErr: sql.ErrColumnNotFound,
			},
			{
				Query:    "SELECT to_pk, to_c1, to_c3, from_pk, from_c1, from_c2, diff_type from dolt_diff('t', @Commit2, @Commit3);",
				Expected: []sql.Row{},
			},
			{
				Query: "SELECT to_pk, to_c1, to_c3, from_pk, from_c1, from_c3, diff_type from dolt_diff('t', @Commit3, @Commit4);",
				Expected: []sql.Row{
					{3, "three", -3, nil, nil, nil, "added"},
					{1, "one", 1, 1, "one", -1, "modified"},
				},
			},
			{
				Query:       "SELECT from_c2 from dolt_diff('t', @Commit4, @Commit5);",
				ExpectedErr: sql.ErrColumnNotFound,
			},
			{
				Query:       "SELECT to_c3 from dolt_diff('t', @Commit4, @Commit5);",
				ExpectedErr: sql.ErrColumnNotFound,
			},
			{
				Query: "SELECT to_pk, to_c1, to_c2, from_pk, from_c1, from_c3, diff_type from dolt_diff('t', @Commit4, @Commit5);",
				Expected: []sql.Row{
					{4, "four", -4, nil, nil, nil, "added"},
				},
			},
			{
				Query: "SELECT to_pk, to_c1, to_c2, from_pk, from_c1, from_c2, diff_type from dolt_diff('t', @Commit1, @Commit5);",
				Expected: []sql.Row{
					{4, "four", -4, nil, nil, nil, "added"},
					{1, "one", 1, 1, "one", -1, "modified"},
					{3, "three", -3, nil, nil, nil, "added"},
					{1, "one", -1, nil, nil, nil, "added"},
					{2, "two", -2, nil, nil, nil, "added"},
				},
			},
		},
	},
	{
		Name: "drop and rename columns with different types",
		SetUpScript: []string{
			"create table t (pk int primary key, c1 text, c2 text);",
			"set @Commit1 = dolt_commit('-am', 'creating table t');",

			"insert into t values(1, 'one', 'asdf'), (2, 'two', '2');",
			"set @Commit2 = dolt_commit('-am', 'inserting into t');",

			"alter table t drop column c2;",
			"set @Commit3 = dolt_commit('-am', 'dropping column c2');",

			"insert into t values (3, 'three');",
			"update t set c1='fdsa' where pk=1;",
			"set @Commit4 = dolt_commit('-am', 'inserting and updating data');",

			"alter table t add column c2 int;",
			"insert into t values (4, 'four', -4);",
			"set @Commit5 = dolt_commit('-am', 'adding column c2, and inserting data');",
		},
		Assertions: []enginetest.ScriptTestAssertion{
			{
				Query: "SELECT to_pk, to_c1, to_c2, from_pk, from_c1, from_c2, diff_type from dolt_diff('t', @Commit1, @Commit2);",
				Expected: []sql.Row{
					{1, "one", "asdf", nil, nil, nil, "added"},
					{2, "two", "2", nil, nil, nil, "added"},
				},
			},
			{
				Query: "SELECT to_pk, to_c1, from_pk, from_c1, from_c2, diff_type from dolt_diff('t', @Commit2, @Commit3);",
				Expected: []sql.Row{
					{1, "one", 1, "one", "asdf", "modified"},
					{2, "two", 2, "two", "2", "modified"},
				},
			},
			{
				Query: "SELECT to_pk, to_c1, from_pk, from_c1, diff_type from dolt_diff('t', @Commit3, @Commit4);",
				Expected: []sql.Row{
					{3, "three", nil, nil, "added"},
					{1, "fdsa", 1, "one", "modified"},
				},
			},
			{
				Query: "SELECT to_pk, to_c1, to_c2, from_pk, from_c1, diff_type from dolt_diff('t', @Commit4, @Commit5);",
				Expected: []sql.Row{
					{4, "four", -4, nil, nil, "added"},
				},
			},
			{
				Query: "SELECT to_pk, to_c1, to_c2, from_pk, from_c1, from_c2, diff_type from dolt_diff('t', @Commit1, @Commit5);",
				Expected: []sql.Row{
					{4, "four", -4, nil, nil, nil, "added"},
					{1, "fdsa", nil, 1, "one", nil, "modified"},
					{3, "three", nil, nil, nil, nil, "added"},
					{1, "one", nil, 1, "one", "asdf", "modified"},
					{2, "two", nil, 2, "two", "2", "modified"},
					{1, "one", nil, nil, nil, nil, "added"},
					{2, "two", 2, nil, nil, nil, "added"},
				},
			},
			{
				Query:                           "SELECT * from dolt_diff('t', @Commit1, @Commit5);",
				ExpectedWarning:                 1105,
				ExpectedWarningsCount:           1,
				ExpectedWarningMessageSubstring: "unable to coerce value from field '[c2]'",
				SkipResultsCheck:                true,
			},
		},
	},
}

var UnscopedDiffSystemTableScriptTests = []enginetest.ScriptTest{
	{
		Name: "basic case with three tables",
		SetUpScript: []string{
			"create table x (a int primary key, b int, c int);",
			"create table y (a int primary key, b int, c int);",
			"insert into x values (1, 2, 3), (2, 3, 4);",
			"set @Commit1 = (select DOLT_COMMIT('-am', 'Creating tables x and y'));",

			"create table z (a int primary key, b int, c int);",
			"insert into z values (100, 101, 102);",
			"set @Commit2 = (select DOLT_COMMIT('-am', 'Creating tables z'));",

			"insert into y values (-1, -2, -3), (-2, -3, -4);",
			"insert into z values (101, 102, 103);",
			"set @Commit3 = (select DOLT_COMMIT('-am', 'Inserting into tables y and z'));",

			"alter table y add column d int;",
			"set @Commit4 = (select DOLT_COMMIT('-am', 'Modify schema of table y'));",
		},
		Assertions: []enginetest.ScriptTestAssertion{
			{
				Query:    "SELECT COUNT(*) FROM DOLT_DIFF",
				Expected: []sql.Row{{6}},
			},
			{
<<<<<<< HEAD
				Query:    "select table_name from DOLT_DIFF where commit_hash = @Commit1",
				Expected: []sql.Row{{"x"}, {"y"}},
			},
			{
				Query:    "select table_name from DOLT_DIFF where commit_hash = @Commit2",
				Expected: []sql.Row{{"z"}},
			},
			{
				Query:    "select table_name from DOLT_DIFF where commit_hash = @Commit3",
				Expected: []sql.Row{{"y"}, {"z"}},
=======
				Query:    "select table_name, schema_change, data_change from DOLT_DIFF where commit_hash in (@Commit1)",
				Expected: []sql.Row{{"x", true, true}, {"y", true, false}},
			},
			{
				Query:    "select table_name, schema_change, data_change from DOLT_DIFF where commit_hash in (@Commit2)",
				Expected: []sql.Row{{"z", true, true}},
			},
			{
				Query:    "select table_name, schema_change, data_change from DOLT_DIFF where commit_hash in (@Commit3)",
				Expected: []sql.Row{{"y", false, true}, {"z", false, true}},
>>>>>>> cab68036
			},
		},
	},
	{
		Name: "renamed table",
		SetUpScript: []string{
			"create table x (a int primary key, b int, c int)",
			"create table y (a int primary key, b int, c int)",
			"insert into x values (1, 2, 3), (2, 3, 4)",
			"set @Commit1 = (select DOLT_COMMIT('-am', 'Creating tables x and y'))",

			"create table z (a int primary key, b int, c int)",
			"insert into z values (100, 101, 102)",
			"set @Commit2 = (select DOLT_COMMIT('-am', 'Creating tables z'))",

			"rename table x to x1",
			"insert into x1 values (1000, 1001, 1002);",
			"set @Commit3 = (select DOLT_COMMIT('-am', 'Renaming table x to x1 and inserting data'))",

			"rename table x1 to x2",
			"set @Commit4 = (select DOLT_COMMIT('-am', 'Renaming table x1 to x2'))",
		},
		Assertions: []enginetest.ScriptTestAssertion{
			{
				Query:    "SELECT COUNT(*) FROM DOLT_DIFF",
				Expected: []sql.Row{{5}},
			},
			{
<<<<<<< HEAD
				Query:    "select table_name from DOLT_DIFF where commit_hash = @Commit1",
				Expected: []sql.Row{{"x"}, {"y"}},
			},
			{
				Query:    "select table_name from DOLT_DIFF where commit_hash = @Commit2",
				Expected: []sql.Row{{"z"}},
			},
			{
				Query:    "select table_name from DOLT_DIFF where commit_hash = @Commit3",
				Expected: []sql.Row{{"x1"}},
=======
				Query:    "select table_name, schema_change, data_change from DOLT_DIFF where commit_hash in (@Commit1)",
				Expected: []sql.Row{{"x", true, true}, {"y", true, false}},
			},
			{
				Query:    "select table_name, schema_change, data_change from DOLT_DIFF where commit_hash in (@Commit2)",
				Expected: []sql.Row{{"z", true, true}},
			},
			{
				Query:    "select table_name, schema_change, data_change from DOLT_DIFF where commit_hash in (@Commit3)",
				Expected: []sql.Row{{"x1", true, true}},
			},
			{
				Query:    "select table_name, schema_change, data_change from DOLT_DIFF where commit_hash in (@Commit4)",
				Expected: []sql.Row{{"x2", true, false}},
>>>>>>> cab68036
			},
		},
	},
	{
		Name: "dropped table",
		SetUpScript: []string{
			"create table x (a int primary key, b int, c int)",
			"create table y (a int primary key, b int, c int)",
			"insert into x values (1, 2, 3), (2, 3, 4)",
			"set @Commit1 = (select DOLT_COMMIT('-am', 'Creating tables x and y'))",

			"drop table x",
			"set @Commit2 = (select DOLT_COMMIT('-am', 'Dropping non-empty table x'))",

			"drop table y",
			"set @Commit3 = (select DOLT_COMMIT('-am', 'Dropping empty table y'))",
		},
		Assertions: []enginetest.ScriptTestAssertion{
			{
				Query:    "SELECT COUNT(*) FROM DOLT_DIFF",
				Expected: []sql.Row{{4}},
			},
			{
<<<<<<< HEAD
				Query:    "select table_name from DOLT_DIFF where commit_hash = @Commit1",
				Expected: []sql.Row{{"x"}, {"y"}},
			},
			{
				Query:    "select table_name from DOLT_DIFF where commit_hash = @Commit2",
				Expected: []sql.Row{{"x"}},
=======
				Query:    "select table_name, schema_change, data_change from DOLT_DIFF where commit_hash in (@Commit1)",
				Expected: []sql.Row{{"x", true, true}, {"y", true, false}},
			},
			{
				Query:    "select table_name, schema_change, data_change from DOLT_DIFF where commit_hash in (@Commit2)",
				Expected: []sql.Row{{"x", true, true}},
			},
			{
				Query:    "select table_name, schema_change, data_change from DOLT_DIFF where commit_hash in (@Commit3)",
				Expected: []sql.Row{{"y", true, false}},
>>>>>>> cab68036
			},
		},
	},
	{
		Name: "empty commit handling",
		SetUpScript: []string{
			"create table x (a int primary key, b int, c int)",
			"create table y (a int primary key, b int, c int)",
			"insert into x values (1, 2, 3), (2, 3, 4)",
			"set @Commit1 = (select DOLT_COMMIT('-am', 'Creating tables x and y'))",

			"set @Commit2 = (select DOLT_COMMIT('--allow-empty', '-m', 'Empty!'))",

			"insert into y values (-1, -2, -3), (-2, -3, -4)",
			"set @Commit3 = (select DOLT_COMMIT('-am', 'Inserting into table y'))",
		},
		Assertions: []enginetest.ScriptTestAssertion{
			{
				Query:    "SELECT COUNT(*) FROM DOLT_DIFF",
				Expected: []sql.Row{{3}},
			},
			{
<<<<<<< HEAD
				Query:    "select table_name from DOLT_DIFF where commit_hash = @Commit1",
				Expected: []sql.Row{{"x"}, {"y"}},
			},
			{
				Query:    "select table_name from DOLT_DIFF where commit_hash = @Commit2",
				Expected: []sql.Row{},
			},
			{
				Query:    "select table_name from DOLT_DIFF where commit_hash = @Commit3",
				Expected: []sql.Row{{"y"}},
=======
				Query:    "select table_name, schema_change, data_change from DOLT_DIFF where commit_hash in (@Commit1)",
				Expected: []sql.Row{{"x", true, true}, {"y", true, false}},
			},
			{
				Query:    "select table_name, schema_change, data_change from DOLT_DIFF where commit_hash in (@Commit2)",
				Expected: []sql.Row{},
			},
			{
				Query:    "select table_name, schema_change, data_change from DOLT_DIFF where commit_hash in (@Commit3)",
				Expected: []sql.Row{{"y", false, true}},
>>>>>>> cab68036
			},
		},
	},
	{
		Name: "includes commits from all branches",
		SetUpScript: []string{
			"select dolt_checkout('-b', 'branch1')",
			"create table x (a int primary key, b int, c int)",
			"create table y (a int primary key, b int, c int)",
			"insert into x values (1, 2, 3), (2, 3, 4)",
			"set @Commit1 = (select DOLT_COMMIT('-am', 'Creating tables x and y'))",

			"select dolt_checkout('-b', 'branch2')",
			"create table z (a int primary key, b int, c int)",
			"insert into z values (100, 101, 102)",
			"set @Commit2 = (select DOLT_COMMIT('-am', 'Creating tables z'))",

			"insert into y values (-1, -2, -3), (-2, -3, -4)",
			"insert into z values (101, 102, 103)",
			"set @Commit3 = (select DOLT_COMMIT('-am', 'Inserting into tables y and z'))",
		},
		Assertions: []enginetest.ScriptTestAssertion{
			{
				Query:    "SELECT COUNT(*) FROM DOLT_DIFF",
				Expected: []sql.Row{{5}},
			},
			{
<<<<<<< HEAD
				Query:    "select table_name from DOLT_DIFF where commit_hash = @Commit1",
				Expected: []sql.Row{{"x"}, {"y"}},
			},
			{
				Query:    "select table_name from DOLT_DIFF where commit_hash = @Commit2",
				Expected: []sql.Row{{"z"}},
			},
			{
				Query:    "select table_name from DOLT_DIFF where commit_hash = @Commit3",
				Expected: []sql.Row{{"y"}, {"z"}},
=======
				Query:    "select table_name, schema_change, data_change from DOLT_DIFF where commit_hash in (@Commit1)",
				Expected: []sql.Row{{"x", true, true}, {"y", true, false}},
			},
			{
				Query:    "select table_name, schema_change, data_change from DOLT_DIFF where commit_hash in (@Commit2)",
				Expected: []sql.Row{{"z", true, true}},
			},
			{
				Query:    "select table_name, schema_change, data_change from DOLT_DIFF where commit_hash in (@Commit3)",
				Expected: []sql.Row{{"y", false, true}, {"z", false, true}},
>>>>>>> cab68036
			},
		},
	},
	// The DOLT_DIFF system table doesn't currently show any diff data for a merge commit.
	// When processing a merge commit, diff.GetTableDeltas isn't aware of branch context, so it
	// doesn't detect that any tables have changed.
	{
		Name: "merge history handling",
		SetUpScript: []string{
			"select dolt_checkout('-b', 'branch1')",
			"create table x (a int primary key, b int, c int)",
			"create table y (a int primary key, b int, c int)",
			"insert into x values (1, 2, 3), (2, 3, 4)",
			"set @Commit1 = (select DOLT_COMMIT('-am', 'Creating tables x and y'))",

			"select dolt_checkout('-b', 'branch2')",
			"create table z (a int primary key, b int, c int)",
			"insert into z values (100, 101, 102)",
			"set @Commit2 = (select DOLT_COMMIT('-am', 'Creating tables z'))",

			"select DOLT_MERGE('branch1')",
			"set @Commit3 = (select DOLT_COMMIT('-am', 'Merging branch1 into branch2'))",
		},
		Assertions: []enginetest.ScriptTestAssertion{
			{
				Query:    "SELECT COUNT(*) FROM DOLT_DIFF",
				Expected: []sql.Row{{3}},
			},
			{
<<<<<<< HEAD
				Query:    "select table_name from DOLT_DIFF where commit_hash = @Commit1",
				Expected: []sql.Row{{"x"}, {"y"}},
			},
			{
				Query:    "select table_name from DOLT_DIFF where commit_hash = @Commit2",
				Expected: []sql.Row{{"z"}},
			},
			{
				Query:    "select table_name from DOLT_DIFF where commit_hash = @Commit3",
=======
				Query:    "select table_name, schema_change, data_change from DOLT_DIFF where commit_hash in (@Commit1)",
				Expected: []sql.Row{{"x", true, true}, {"y", true, false}},
			},
			{
				Query:    "select table_name, schema_change, data_change from DOLT_DIFF where commit_hash in (@Commit2)",
				Expected: []sql.Row{{"z", true, true}},
			},
			{
				Query:    "select table_name, schema_change, data_change from DOLT_DIFF where commit_hash in (@Commit3)",
>>>>>>> cab68036
				Expected: []sql.Row{},
			},
		},
	},
}

var CommitDiffSystemTableScriptTests = []enginetest.ScriptTest{
	// TODO: Remaining test cases:
	//       - working set changes

	{
		Name: "error handling",
		SetUpScript: []string{
			"create table t (pk int primary key, c1 int, c2 int);",
			"insert into t values (1, 2, 3), (4, 5, 6);",
			"set @Commit1 = (select DOLT_COMMIT('-am', 'creating table t'));",
		},
		Assertions: []enginetest.ScriptTestAssertion{
			{
				Query:          "SELECT * FROM DOLT_COMMIT_DIFF_t;",
				ExpectedErrStr: "error querying table dolt_commit_diff_t: dolt_commit_diff_* tables must be filtered to a single 'to_commit'",
			},
			{
				Query:          "SELECT * FROM DOLT_COMMIT_DIFF_t where to_commit=@Commit1;",
				ExpectedErrStr: "error querying table dolt_commit_diff_t: dolt_commit_diff_* tables must be filtered to a single 'from_commit'",
			},
			{
				Query:          "SELECT * FROM DOLT_COMMIT_DIFF_t where from_commit=@Commit1;",
				ExpectedErrStr: "error querying table dolt_commit_diff_t: dolt_commit_diff_* tables must be filtered to a single 'to_commit'",
			},
		},
	},
	{
		Name: "base case: insert, update, delete",
		SetUpScript: []string{
			"set @Commit0 = HASHOF('HEAD');",
			"create table t (pk int primary key, c1 int, c2 int);",
			"insert into t values (1, 2, 3), (4, 5, 6);",
			"set @Commit1 = (select DOLT_COMMIT('-am', 'creating table t'));",

			"update t set c2=0 where pk=1",
			"set @Commit2 = (select DOLT_COMMIT('-am', 'modifying row'));",

			"update t set c2=-1 where pk=1",
			"set @Commit3 = (select DOLT_COMMIT('-am', 'modifying row'));",

			"update t set c2=-2 where pk=1",
			"set @Commit4 = (select DOLT_COMMIT('-am', 'modifying row'));",

			"delete from t where pk=1",
			"set @Commit5 = (select DOLT_COMMIT('-am', 'modifying row'));",
		},
		Assertions: []enginetest.ScriptTestAssertion{
			{
				Query: "SELECT to_pk, to_c1, to_c2, from_pk, from_c1, from_c2, diff_type FROM DOLT_COMMIT_DIFF_t WHERE TO_COMMIT=@Commit1 and FROM_COMMIT=@Commit0;",
				Expected: []sql.Row{
					{1, 2, 3, nil, nil, nil, "added"},
					{4, 5, 6, nil, nil, nil, "added"},
				},
			},
			{
				Query: "SELECT to_pk, to_c1, to_c2, from_pk, from_c1, from_c2, diff_type FROM DOLT_COMMIT_DIFF_t WHERE TO_COMMIT=@Commit2 and FROM_COMMIT=@Commit1 ORDER BY to_pk;",
				Expected: []sql.Row{
					{1, 2, 0, 1, 2, 3, "modified"},
				},
			},
			{
				Query: "SELECT to_pk, to_c1, to_c2, from_pk, from_c1, from_c2, diff_type FROM DOLT_COMMIT_DIFF_t WHERE TO_COMMIT=@Commit4 and FROM_COMMIT=@Commit1 ORDER BY to_pk;",
				Expected: []sql.Row{
					{1, 2, -2, 1, 2, 3, "modified"},
				},
			},
			{
				Query: "SELECT to_pk, to_c1, to_c2, from_pk, from_c1, from_c2, diff_type FROM DOLT_COMMIT_DIFF_t WHERE TO_COMMIT=@Commit5 and FROM_COMMIT=@Commit4 ORDER BY to_pk;",
				Expected: []sql.Row{
					{nil, nil, nil, 1, 2, -2, "removed"},
				},
			},
			{
				Query: "SELECT to_pk, to_c1, to_c2, from_pk, from_c1, from_c2, diff_type FROM DOLT_COMMIT_DIFF_t WHERE TO_COMMIT=@Commit5 and FROM_COMMIT=@Commit0 ORDER BY to_pk;",
				Expected: []sql.Row{
					{4, 5, 6, nil, nil, nil, "added"},
				},
			},
		},
	},

	//{
	//	// In this case, we do not expect to see the old/dropped table included in the dolt_diff_table output
	//	Name: "table drop and recreate with overlapping schema",
	//	SetUpScript: []string{
	//		"create table t (pk int primary key, c int);",
	//		"insert into t values (1, 2), (3, 4);",
	//		"set @Commit1 = (select DOLT_COMMIT('-am', 'creating table t'));",
	//
	//		"drop table t;",
	//		"set @Commit2 = (select DOLT_COMMIT('-am', 'dropping table t'));",
	//
	//		"create table t (pk int primary key, c int);",
	//		"insert into t values (100, 200), (300, 400);",
	//		"set @Commit3 = (select DOLT_COMMIT('-am', 'recreating table t'));",
	//	},
	//	Assertions: []enginetest.ScriptTestAssertion{
	//		{
	//			Query:    "SELECT COUNT(*) FROM DOLT_DIFF_t",
	//			Expected: []sql.Row{{2}},
	//		},
	//		{
	//			Query: "SELECT to_pk, to_c, from_pk, from_c, diff_type FROM DOLT_DIFF_t WHERE TO_COMMIT=@Commit3 ORDER BY to_pk;",
	//			Expected: []sql.Row{
	//				{100, 200, nil, nil, "added"},
	//				{300, 400, nil, nil, "added"},
	//			},
	//		},
	//	},
	//},
	{
		// When a column is dropped we should see the column's value set to null in that commit
		Name: "schema modification: column drop",
		SetUpScript: []string{
			"set @Commit0 = HASHOF('HEAD');",
			"create table t (pk int primary key, c1 int, c2 int);",
			"insert into t values (1, 2, 3), (4, 5, 6);",
			"set @Commit1 = (select DOLT_COMMIT('-am', 'creating table t'));",

			"alter table t drop column c1;",
			"set @Commit2 = (select DOLT_COMMIT('-am', 'dropping column c'));",
		},
		Assertions: []enginetest.ScriptTestAssertion{
			{
				Query: "SELECT to_pk, to_c2, from_pk, from_c2 FROM DOLT_COMMIT_DIFF_t WHERE TO_COMMIT=@Commit1 and FROM_COMMIT=@Commit0 ORDER BY to_pk;",
				Expected: []sql.Row{
					{1, 3, nil, nil},
					{4, 6, nil, nil},
				},
			},
			{
				Query: "SELECT to_pk, to_c2, from_pk, from_c2 FROM DOLT_COMMIT_DIFF_t WHERE TO_COMMIT=@Commit2 and FROM_COMMIT=@Commit1 ORDER BY to_pk;",
				Expected: []sql.Row{
					{1, 3, 1, 3},
					{4, 6, 4, 6},
				},
			},
		},
	},
	{
		// When a column is dropped and recreated with the same type, we expect it to be included in dolt_diff output
		Name: "schema modification: column drop, recreate with same type",
		SetUpScript: []string{
			"set @Commit0 = HASHOF('HEAD');",
			"create table t (pk int primary key, c int);",
			"insert into t values (1, 2), (3, 4);",
			"set @Commit1 = (select DOLT_COMMIT('-am', 'creating table t'));",

			"alter table t drop column c;",
			"set @Commit2 = (select DOLT_COMMIT('-am', 'dropping column c'));",

			"alter table t add column c int;",
			"insert into t values (100, 101);",
			"set @Commit3 = (select DOLT_COMMIT('-am', 'inserting into t'));",
		},
		Assertions: []enginetest.ScriptTestAssertion{
			{
				Query: "SELECT to_pk, to_c, from_pk, from_c, diff_type FROM DOLT_COMMIT_DIFF_t WHERE TO_COMMIT=@Commit1 and FROM_COMMIT=@Commit0 ORDER BY to_pk;",
				Expected: []sql.Row{
					{1, 2, nil, nil, "added"},
					{3, 4, nil, nil, "added"},
				},
			},
			{
				Query: "SELECT to_pk, from_pk, from_c, diff_type FROM DOLT_COMMIT_DIFF_t WHERE TO_COMMIT=@Commit2 and FROM_COMMIT=@Commit1 ORDER BY to_pk;",
				Expected: []sql.Row{
					{1, 1, 2, "modified"},
					{3, 3, 4, "modified"},
				},
			},
			{
				Query: "SELECT to_pk, to_c, from_pk, from_c, diff_type FROM DOLT_COMMIT_DIFF_t WHERE TO_COMMIT=@Commit3 and FROM_COMMIT=@Commit2 ORDER BY to_pk;",
				Expected: []sql.Row{
					{100, 101, nil, nil, "added"},
				},
			},
		},
	},
	{
		// When a column is dropped and another column with the same type is renamed to that name, we expect it to be included in dolt_diff output
		Name: "schema modification: column drop, rename column with same type to same name",
		SetUpScript: []string{
			"set @Commit0 = HASHOF('HEAD');",
			"create table t (pk int primary key, c1 int, c2 int);",
			"insert into t values (1, 2, 3), (4, 5, 6);",
			"set @Commit1 = DOLT_COMMIT('-am', 'creating table t');",

			"alter table t drop column c1;",
			"set @Commit2 = DOLT_COMMIT('-am', 'dropping column c1');",

			"alter table t rename column c2 to c1;",
			"insert into t values (100, 101);",
			"set @Commit3 = DOLT_COMMIT('-am', 'inserting into t');",
		},
		Assertions: []enginetest.ScriptTestAssertion{
			{
				Query: "SELECT to_pk, to_c1, from_pk, from_c1, diff_type FROM DOLT_COMMIT_DIFF_t WHERE TO_COMMIT=@Commit1 and FROM_COMMIT=@Commit0 ORDER BY to_pk;",
				Expected: []sql.Row{
					{1, 3, nil, nil, "added"},
					{4, 6, nil, nil, "added"},
				},
			},
			{
				Query: "SELECT to_pk, to_c1, from_pk, from_c1, diff_type FROM DOLT_COMMIT_DIFF_t WHERE TO_COMMIT=@Commit2 and FROM_COMMIT=@Commit1 ORDER BY to_pk;",
				Expected: []sql.Row{
					{1, 3, 1, 3, "modified"},
					{4, 6, 4, 6, "modified"},
				},
			},
			{
				Query: "SELECT to_pk, to_c1, from_pk, from_c1, diff_type FROM DOLT_COMMIT_DIFF_t WHERE TO_COMMIT=@Commit3 and FROM_COMMIT=@Commit2 ORDER BY to_pk;",
				Expected: []sql.Row{
					{100, 101, nil, nil, "added"},
				},
			},
		},
	},

	{
		// When a column is dropped and recreated with a different type, we expect only the new column
		// to be included in dolt_commit_diff output, with previous values coerced (with any warnings reported) to the new type
		Name: "schema modification: column drop, recreate with different type that can be coerced (int -> string)",
		SetUpScript: []string{
			"set @Commit0 = HASHOF('HEAD');",
			"create table t (pk int primary key, c int);",
			"insert into t values (1, 2), (3, 4);",
			"set @Commit1 = DOLT_COMMIT('-am', 'creating table t');",

			"alter table t drop column c;",
			"set @Commit2 = DOLT_COMMIT('-am', 'dropping column c');",

			"alter table t add column c text;",
			"insert into t values (100, '101');",
			"set @Commit3 = DOLT_COMMIT('-am', 're-adding column c');",
		},
		Assertions: []enginetest.ScriptTestAssertion{
			{
				Query: "SELECT to_pk, to_c, from_pk, from_c, diff_type FROM DOLT_COMMIT_DIFF_t WHERE TO_COMMIT=@Commit1 and FROM_COMMIT=@Commit0 ORDER BY to_pk;",
				Expected: []sql.Row{
					{1, "2", nil, nil, "added"},
					{3, "4", nil, nil, "added"},
				},
			},
			{
				Query: "SELECT to_pk, to_c, from_pk, from_c, diff_type FROM DOLT_COMMIT_DIFF_t WHERE TO_COMMIT=@Commit2 and FROM_COMMIT=@Commit1 ORDER BY to_pk;",
				Expected: []sql.Row{
					{1, nil, 1, "2", "modified"},
					{3, nil, 3, "4", "modified"},
				},
			},
			{
				Query: "SELECT to_pk, to_c, from_pk, from_c, diff_type FROM DOLT_COMMIT_DIFF_t WHERE TO_COMMIT=@Commit3 and FROM_COMMIT=@Commit2 ORDER BY to_pk;",
				Expected: []sql.Row{
					{100, "101", nil, nil, "added"},
				},
			},
		},
	},
	{
		Name: "schema modification: column drop, recreate with different type that can't be coerced (string -> int)",
		SetUpScript: []string{
			"set @Commit0 = HASHOF('HEAD');",
			"create table t (pk int primary key, c text);",
			"insert into t values (1, 'two'), (3, 'four');",
			"set @Commit1 = (select DOLT_COMMIT('-am', 'creating table t'));",

			"alter table t drop column c;",
			"set @Commit2 = (select DOLT_COMMIT('-am', 'dropping column c'));",

			"alter table t add column c int;",
			"insert into t values (100, 101);",
			"set @Commit3 = (select DOLT_COMMIT('-am', 're-adding column c'));",
		},
		Assertions: []enginetest.ScriptTestAssertion{
			{
				Query: "SELECT to_pk, to_c, from_pk, from_c, diff_type FROM DOLT_COMMIT_DIFF_t WHERE TO_COMMIT=@Commit1 and FROM_COMMIT=@Commit0 ORDER BY to_pk;",
				Expected: []sql.Row{
					{1, nil, nil, nil, "added"},
					{3, nil, nil, nil, "added"},
				},
			},
			{
				Query: "SELECT to_pk, to_c, from_pk, from_c, diff_type FROM DOLT_COMMIT_DIFF_t WHERE TO_COMMIT=@Commit2 and FROM_COMMIT=@Commit1 ORDER BY to_pk;",
				Expected: []sql.Row{
					{1, nil, 1, nil, "modified"},
					{3, nil, 3, nil, "modified"},
				},
			},
			{
				Query: "SELECT to_pk, to_c, from_pk, from_c, diff_type FROM DOLT_COMMIT_DIFF_t WHERE TO_COMMIT=@Commit3 and FROM_COMMIT=@Commit2 ORDER BY to_pk;",
				Expected: []sql.Row{
					{100, 101, nil, nil, "added"},
				},
			},
			{
				Query:                           "select * from dolt_commit_diff_t where to_commit=@Commit3 and from_commit=@Commit1;",
				ExpectedWarning:                 1105,
				ExpectedWarningsCount:           2,
				ExpectedWarningMessageSubstring: "unable to coerce value from field",
				SkipResultsCheck:                true,
			},
		},
	},
	{
		Name: "schema modification: primary key change",
		SetUpScript: []string{
			"create table t (pk int primary key, c1 int);",
			"insert into t values (1, 2), (3, 4);",
			"set @Commit1 = DOLT_COMMIT('-am', 'creating table t');",

			"alter table t drop primary key;",
			"insert into t values (5, 6);",
			"set @Commit2 = DOLT_COMMIT('-am', 'dropping primary key');",

			"alter table t add primary key (c1);",
			"set @Commit3 = DOLT_COMMIT('-am', 'adding primary key');",

			"insert into t values (7, 8);",
			"set @Commit4 = DOLT_COMMIT('-am', 'adding more data');",
		},
		Assertions: []enginetest.ScriptTestAssertion{
			{
				Query:                           "select * from dolt_commit_diff_t where from_commit=@Commit1 and to_commit=@Commit4;",
				ExpectedWarning:                 1105,
				ExpectedWarningsCount:           1,
				ExpectedWarningMessageSubstring: "cannot render full diff between commits",
				SkipResultsCheck:                true,
			},
			{
				// TODO: HandledFilters doesn't get invoked when the uppercase table
				//       name is used in the system table name.
				Query:    "SELECT count(to_pk) FROM DOLT_commit_DIFF_t where from_commit=@Commit1 and to_commit=@Commit4;",
				Expected: []sql.Row{{0}},
			},
			{
				Query:    "SELECT to_pk, to_c1, from_pk, from_c1, diff_type FROM DOLT_commit_DIFF_t where from_commit=@Commit3 and to_commit=@Commit4;",
				Expected: []sql.Row{{7, 8, nil, nil, "added"}},
			},
		},
	},
}<|MERGE_RESOLUTION|>--- conflicted
+++ resolved
@@ -1451,18 +1451,6 @@
 				Expected: []sql.Row{{6}},
 			},
 			{
-<<<<<<< HEAD
-				Query:    "select table_name from DOLT_DIFF where commit_hash = @Commit1",
-				Expected: []sql.Row{{"x"}, {"y"}},
-			},
-			{
-				Query:    "select table_name from DOLT_DIFF where commit_hash = @Commit2",
-				Expected: []sql.Row{{"z"}},
-			},
-			{
-				Query:    "select table_name from DOLT_DIFF where commit_hash = @Commit3",
-				Expected: []sql.Row{{"y"}, {"z"}},
-=======
 				Query:    "select table_name, schema_change, data_change from DOLT_DIFF where commit_hash in (@Commit1)",
 				Expected: []sql.Row{{"x", true, true}, {"y", true, false}},
 			},
@@ -1473,7 +1461,6 @@
 			{
 				Query:    "select table_name, schema_change, data_change from DOLT_DIFF where commit_hash in (@Commit3)",
 				Expected: []sql.Row{{"y", false, true}, {"z", false, true}},
->>>>>>> cab68036
 			},
 		},
 	},
@@ -1502,18 +1489,6 @@
 				Expected: []sql.Row{{5}},
 			},
 			{
-<<<<<<< HEAD
-				Query:    "select table_name from DOLT_DIFF where commit_hash = @Commit1",
-				Expected: []sql.Row{{"x"}, {"y"}},
-			},
-			{
-				Query:    "select table_name from DOLT_DIFF where commit_hash = @Commit2",
-				Expected: []sql.Row{{"z"}},
-			},
-			{
-				Query:    "select table_name from DOLT_DIFF where commit_hash = @Commit3",
-				Expected: []sql.Row{{"x1"}},
-=======
 				Query:    "select table_name, schema_change, data_change from DOLT_DIFF where commit_hash in (@Commit1)",
 				Expected: []sql.Row{{"x", true, true}, {"y", true, false}},
 			},
@@ -1528,7 +1503,6 @@
 			{
 				Query:    "select table_name, schema_change, data_change from DOLT_DIFF where commit_hash in (@Commit4)",
 				Expected: []sql.Row{{"x2", true, false}},
->>>>>>> cab68036
 			},
 		},
 	},
@@ -1552,14 +1526,6 @@
 				Expected: []sql.Row{{4}},
 			},
 			{
-<<<<<<< HEAD
-				Query:    "select table_name from DOLT_DIFF where commit_hash = @Commit1",
-				Expected: []sql.Row{{"x"}, {"y"}},
-			},
-			{
-				Query:    "select table_name from DOLT_DIFF where commit_hash = @Commit2",
-				Expected: []sql.Row{{"x"}},
-=======
 				Query:    "select table_name, schema_change, data_change from DOLT_DIFF where commit_hash in (@Commit1)",
 				Expected: []sql.Row{{"x", true, true}, {"y", true, false}},
 			},
@@ -1570,7 +1536,6 @@
 			{
 				Query:    "select table_name, schema_change, data_change from DOLT_DIFF where commit_hash in (@Commit3)",
 				Expected: []sql.Row{{"y", true, false}},
->>>>>>> cab68036
 			},
 		},
 	},
@@ -1593,18 +1558,6 @@
 				Expected: []sql.Row{{3}},
 			},
 			{
-<<<<<<< HEAD
-				Query:    "select table_name from DOLT_DIFF where commit_hash = @Commit1",
-				Expected: []sql.Row{{"x"}, {"y"}},
-			},
-			{
-				Query:    "select table_name from DOLT_DIFF where commit_hash = @Commit2",
-				Expected: []sql.Row{},
-			},
-			{
-				Query:    "select table_name from DOLT_DIFF where commit_hash = @Commit3",
-				Expected: []sql.Row{{"y"}},
-=======
 				Query:    "select table_name, schema_change, data_change from DOLT_DIFF where commit_hash in (@Commit1)",
 				Expected: []sql.Row{{"x", true, true}, {"y", true, false}},
 			},
@@ -1615,7 +1568,6 @@
 			{
 				Query:    "select table_name, schema_change, data_change from DOLT_DIFF where commit_hash in (@Commit3)",
 				Expected: []sql.Row{{"y", false, true}},
->>>>>>> cab68036
 			},
 		},
 	},
@@ -1643,18 +1595,6 @@
 				Expected: []sql.Row{{5}},
 			},
 			{
-<<<<<<< HEAD
-				Query:    "select table_name from DOLT_DIFF where commit_hash = @Commit1",
-				Expected: []sql.Row{{"x"}, {"y"}},
-			},
-			{
-				Query:    "select table_name from DOLT_DIFF where commit_hash = @Commit2",
-				Expected: []sql.Row{{"z"}},
-			},
-			{
-				Query:    "select table_name from DOLT_DIFF where commit_hash = @Commit3",
-				Expected: []sql.Row{{"y"}, {"z"}},
-=======
 				Query:    "select table_name, schema_change, data_change from DOLT_DIFF where commit_hash in (@Commit1)",
 				Expected: []sql.Row{{"x", true, true}, {"y", true, false}},
 			},
@@ -1665,7 +1605,6 @@
 			{
 				Query:    "select table_name, schema_change, data_change from DOLT_DIFF where commit_hash in (@Commit3)",
 				Expected: []sql.Row{{"y", false, true}, {"z", false, true}},
->>>>>>> cab68036
 			},
 		},
 	},
@@ -1695,17 +1634,6 @@
 				Expected: []sql.Row{{3}},
 			},
 			{
-<<<<<<< HEAD
-				Query:    "select table_name from DOLT_DIFF where commit_hash = @Commit1",
-				Expected: []sql.Row{{"x"}, {"y"}},
-			},
-			{
-				Query:    "select table_name from DOLT_DIFF where commit_hash = @Commit2",
-				Expected: []sql.Row{{"z"}},
-			},
-			{
-				Query:    "select table_name from DOLT_DIFF where commit_hash = @Commit3",
-=======
 				Query:    "select table_name, schema_change, data_change from DOLT_DIFF where commit_hash in (@Commit1)",
 				Expected: []sql.Row{{"x", true, true}, {"y", true, false}},
 			},
@@ -1715,7 +1643,6 @@
 			},
 			{
 				Query:    "select table_name, schema_change, data_change from DOLT_DIFF where commit_hash in (@Commit3)",
->>>>>>> cab68036
 				Expected: []sql.Row{},
 			},
 		},

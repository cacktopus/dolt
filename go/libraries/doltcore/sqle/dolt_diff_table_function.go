--- conflicted
+++ resolved
@@ -260,32 +260,13 @@
 		panic(fmt.Sprintf("unexpected database type: %T", dtf.database))
 	}
 
-<<<<<<< HEAD
-	_, fromRoot, err := resolveAsOf(dtf.ctx, sqledb, fromCommitVal)
-=======
 	delta, err := dtf.cacheTableDelta(ctx, tableName, fromCommitVal, toCommitVal, sqledb)
->>>>>>> 8b586dca
 	if err != nil {
 		return err
 	}
 
-<<<<<<< HEAD
-	fromTable, _, ok, err := fromRoot.GetTableInsensitive(dtf.ctx, tableName)
-	if err != nil {
-		return err
-	}
-	if !ok {
-		return sql.ErrTableNotFound.New(tableName)
-	}
-
-	_, toRoot, err := resolveAsOf(dtf.ctx, sqledb, toCommitVal)
-	if err != nil {
-		return err
-	}
-=======
 	fromTable, fromTableExists := delta.FromTable, delta.FromTable != nil
 	toTable, toTableExists := delta.ToTable, delta.ToTable != nil
->>>>>>> 8b586dca
 
 	if !toTableExists && !fromTableExists {
 		return sql.ErrTableNotFound.New(tableName)

// Copyright 2020 Dolthub, Inc.
//
// Licensed under the Apache License, Version 2.0 (the "License");
// you may not use this file except in compliance with the License.
// You may obtain a copy of the License at
//
//     http://www.apache.org/licenses/LICENSE-2.0
//
// Unless required by applicable law or agreed to in writing, software
// distributed under the License is distributed on an "AS IS" BASIS,
// WITHOUT WARRANTIES OR CONDITIONS OF ANY KIND, either express or implied.
// See the License for the specific language governing permissions and
// limitations under the License.

package writer

import (
	"context"
	"fmt"
	"sync"

	"golang.org/x/sync/errgroup"

	"github.com/dolthub/dolt/go/libraries/doltcore/doltdb"
	"github.com/dolthub/dolt/go/libraries/doltcore/schema"
	"github.com/dolthub/dolt/go/libraries/doltcore/sqle/globalstate"
	"github.com/dolthub/dolt/go/libraries/doltcore/sqle/index"
	"github.com/dolthub/dolt/go/libraries/doltcore/sqle/sqlutil"
	"github.com/dolthub/dolt/go/libraries/doltcore/table/editor"
	"github.com/dolthub/dolt/go/store/types"
)

// WriteSession encapsulates writes made within a SQL session.
// It's responsible for creating and managing the lifecycle of TableWriter's.
type WriteSession interface {
	// GetTableWriter creates a TableWriter and adds it to the WriteSession.
	GetTableWriter(ctx context.Context, table, db string, setter SessionRootSetter, batched bool) (TableWriter, error)

	// SetWorkingSet modifies the state of the WriteSession. The WorkingSetRef of |ws| must match the existing Ref.
	SetWorkingSet(ctx context.Context, ws *doltdb.WorkingSet) error

	// GetOptions returns the editor.Options for this session.
	GetOptions() editor.Options

	// SetOptions sets the editor.Options for this session.
	SetOptions(opts editor.Options)

	WriteSessionFlusher
}

// WriteSessionFlusher is responsible for flushing any pending edits to the session
type WriteSessionFlusher interface {
	// Flush flushes the pending writes in the session.
	Flush(ctx context.Context) (*doltdb.WorkingSet, error)
}

// nomsWriteSession handles all edit operations on a table that may also update other tables.
// Serves as coordination for SessionedTableEditors.
type nomsWriteSession struct {
	workingSet *doltdb.WorkingSet
	tables    map[string]*sessionedTableEditor
	aiTracker globalstate.AutoIncrementTracker
	mut       *sync.RWMutex // This mutex is specifically for changes that affect the TES or all STEs
	opts       editor.Options
}

var _ WriteSession = &nomsWriteSession{}

// NewWriteSession creates and returns a WriteSession. Inserting a nil root is not an error, as there are
// locations that do not have a root at the time of this call. However, a root must be set through SetRoot before any
// table editors are returned.
<<<<<<< HEAD
func NewWriteSession(nbf *types.NomsBinFormat, ws *doltdb.WorkingSet, aiTracker globalstate.AutoIncrementTracker, opts editor.Options) WriteSession {
	if types.IsFormat_DOLT_1(nbf) {
=======
func NewWriteSession(nbf *types.NomsBinFormat, ws *doltdb.WorkingSet, tracker globalstate.AutoIncrementTracker, opts editor.Options) WriteSession {
	if types.IsFormat_DOLT(nbf) {
>>>>>>> 968f04fa
		return &prollyWriteSession{
			workingSet: ws,
			tables:     make(map[string]*prollyTableWriter),
			aiTracker:  aiTracker,
			mut:        &sync.RWMutex{},
		}
	}

	return &nomsWriteSession{
		workingSet: ws,
		tables:     make(map[string]*sessionedTableEditor),
		aiTracker:  aiTracker,
		mut:        &sync.RWMutex{},
		opts:       opts,
	}
}

func (s *nomsWriteSession) GetTableWriter(ctx context.Context, table, db string, setter SessionRootSetter, batched bool) (TableWriter, error) {
	s.mut.Lock()
	defer s.mut.Unlock()

	t, ok, err := s.workingSet.WorkingRoot().GetTable(ctx, table)
	if err != nil {
		return nil, err
	}
	if !ok {
		return nil, doltdb.ErrTableNotFound
	}
	vrw := t.ValueReadWriter()

	sch, err := t.GetSchema(ctx)
	if err != nil {
		return nil, err
	}
	sqlSch, err := sqlutil.FromDoltSchema(table, sch)
	if err != nil {
		return nil, err
	}

	te, err := s.getTableEditor(ctx, table, sch)
	if err != nil {
		return nil, err
	}

	conv := index.NewKVToSqlRowConverterForCols(t.Format(), sch, nil)

	return &nomsTableWriter{
		tableName:   table,
		dbName:      db,
		sch:         sch,
		sqlSch:      sqlSch.Schema,
		vrw:         vrw,
		kvToSQLRow:  conv,
		tableEditor: te,
		flusher:     s,
		batched:     batched,
		autoInc:     s.aiTracker,
		setter:      setter,
	}, nil
}

// Flush returns an updated root with all of the changed tables.
func (s *nomsWriteSession) Flush(ctx context.Context) (*doltdb.WorkingSet, error) {
	s.mut.Lock()
	defer s.mut.Unlock()
	return s.flush(ctx)
}

// SetWorkingSet implements WriteSession.
func (s *nomsWriteSession) SetWorkingSet(ctx context.Context, ws *doltdb.WorkingSet) error {
	s.mut.Lock()
	defer s.mut.Unlock()
	return s.setWorkingSet(ctx, ws)
}

func (s *nomsWriteSession) GetOptions() editor.Options {
	return s.opts
}

func (s *nomsWriteSession) SetOptions(opts editor.Options) {
	s.opts = opts
}

// flush is the inner implementation for Flush that does not acquire any locks
func (s *nomsWriteSession) flush(ctx context.Context) (*doltdb.WorkingSet, error) {
	newRoot := s.workingSet.WorkingRoot()
	mu := &sync.Mutex{}
	rootUpdate := func(name string, table *doltdb.Table) (err error) {
		mu.Lock()
		defer mu.Unlock()
		if newRoot != nil {
			newRoot, err = newRoot.PutTable(ctx, name, table)
		}
		return err
	}

	eg, ctx := errgroup.WithContext(ctx)

	for tblName, tblEditor := range s.tables {
		if !tblEditor.HasEdits() {
			continue
		}

		// copy variables
		name, ed := tblName, tblEditor

		eg.Go(func() error {
			tbl, err := ed.tableEditor.Table(ctx)
			if err != nil {
				return err
			}

			// Update the auto increment value for the table if a tracker was provided
			// TODO: the table probably needs an autoincrement tracker no matter what
			if schema.HasAutoIncrement(ed.Schema()) {
				v := s.aiTracker.Current(name)
				tbl, err = tbl.SetAutoIncrementValue(ctx, v)
				if err != nil {
					return err
				}
			}

			return rootUpdate(name, tbl)
		})
	}
	if err := eg.Wait(); err != nil {
		return nil, err
	}
	s.workingSet = s.workingSet.WithWorkingRoot(newRoot)

	return s.workingSet, nil
}

// getTableEditor is the inner implementation for GetTableEditor, allowing recursive calls
func (s *nomsWriteSession) getTableEditor(ctx context.Context, tableName string, tableSch schema.Schema) (*sessionedTableEditor, error) {
	if s.workingSet == nil {
		return nil, fmt.Errorf("must call SetWorkingSet before a table editor will be returned")
	}

	var t *doltdb.Table
	var err error
	localTableEditor, ok := s.tables[tableName]
	if ok {
		if tableSch == nil {
			return localTableEditor, nil
		} else if schema.SchemasAreEqual(tableSch, localTableEditor.tableEditor.Schema()) {
			return localTableEditor, nil
		}
	} else {
		localTableEditor = &sessionedTableEditor{
			tableEditSession: s,
			tableEditor:      nil,
		}
		s.tables[tableName] = localTableEditor
	}

	root := s.workingSet.WorkingRoot()

	t, ok, err = root.GetTable(ctx, tableName)
	if err != nil {
		return nil, err
	}
	if !ok {
		return nil, fmt.Errorf("unable to create table editor as `%s` is missing", tableName)
	}
	if tableSch == nil {
		tableSch, err = t.GetSchema(ctx)
		if err != nil {
			return nil, err
		}
	}

	tableEditor, err := editor.NewTableEditor(ctx, t, tableSch, tableName, s.opts)
	if err != nil {
		return nil, err
	}

	localTableEditor.tableEditor = tableEditor

	return localTableEditor, nil
}

// setRoot is the inner implementation for SetRoot that does not acquire any locks
func (s *nomsWriteSession) setWorkingSet(ctx context.Context, ws *doltdb.WorkingSet) error {
	if ws == nil {
		return fmt.Errorf("cannot set a nomsWriteSession's working set to nil once it has been created")
	}
	if s.workingSet != nil && s.workingSet.Ref() != ws.Ref() {
		return fmt.Errorf("cannot change working set ref using SetWorkingSet")
	}
	s.workingSet = ws

	root := ws.WorkingRoot()
	for tableName, localTableEditor := range s.tables {
		t, ok, err := root.GetTable(ctx, tableName)
		if err != nil {
			return err
		}
		if !ok { // table was removed in newer root
			if err := localTableEditor.tableEditor.Close(ctx); err != nil {
				return err
			}
			delete(s.tables, tableName)
			continue
		}
		tSch, err := t.GetSchema(ctx)
		if err != nil {
			return err
		}

		newTableEditor, err := editor.NewTableEditor(ctx, t, tSch, tableName, s.opts)
		if err != nil {
			return err
		}
		if err := localTableEditor.tableEditor.Close(ctx); err != nil {
			return err
		}
		localTableEditor.tableEditor = newTableEditor
	}
	return nil
}<|MERGE_RESOLUTION|>--- conflicted
+++ resolved
@@ -69,13 +69,8 @@
 // NewWriteSession creates and returns a WriteSession. Inserting a nil root is not an error, as there are
 // locations that do not have a root at the time of this call. However, a root must be set through SetRoot before any
 // table editors are returned.
-<<<<<<< HEAD
 func NewWriteSession(nbf *types.NomsBinFormat, ws *doltdb.WorkingSet, aiTracker globalstate.AutoIncrementTracker, opts editor.Options) WriteSession {
-	if types.IsFormat_DOLT_1(nbf) {
-=======
-func NewWriteSession(nbf *types.NomsBinFormat, ws *doltdb.WorkingSet, tracker globalstate.AutoIncrementTracker, opts editor.Options) WriteSession {
 	if types.IsFormat_DOLT(nbf) {
->>>>>>> 968f04fa
 		return &prollyWriteSession{
 			workingSet: ws,
 			tables:     make(map[string]*prollyTableWriter),

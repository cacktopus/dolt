// Copyright 2019 Dolthub, Inc.
//
// Licensed under the Apache License, Version 2.0 (the "License");
// you may not use this file except in compliance with the License.
// You may obtain a copy of the License at
//
//     http://www.apache.org/licenses/LICENSE-2.0
//
// Unless required by applicable law or agreed to in writing, software
// distributed under the License is distributed on an "AS IS" BASIS,
// WITHOUT WARRANTIES OR CONDITIONS OF ANY KIND, either express or implied.
// See the License for the specific language governing permissions and
// limitations under the License.

package sqle

import (
	"bytes"
	"context"
	"errors"
	"fmt"
	"io"
	"math"
	"os"
	"runtime"
	"sort"
	"strconv"
	"strings"
	"sync"
	"time"

	"github.com/dolthub/go-mysql-server/sql"

	"github.com/dolthub/dolt/go/libraries/doltcore/doltdb"
	"github.com/dolthub/dolt/go/libraries/doltcore/doltdb/durable"
	"github.com/dolthub/dolt/go/libraries/doltcore/schema"
	"github.com/dolthub/dolt/go/libraries/doltcore/schema/typeinfo"
	"github.com/dolthub/dolt/go/libraries/doltcore/sqle/dsess"
	"github.com/dolthub/dolt/go/libraries/doltcore/sqle/globalstate"
	"github.com/dolthub/dolt/go/libraries/doltcore/sqle/index"
	"github.com/dolthub/dolt/go/libraries/doltcore/sqle/sqlutil"
	"github.com/dolthub/dolt/go/libraries/doltcore/sqle/writer"
	"github.com/dolthub/dolt/go/libraries/doltcore/table/editor"
	"github.com/dolthub/dolt/go/libraries/doltcore/table/editor/creation"
	"github.com/dolthub/dolt/go/store/hash"
	"github.com/dolthub/dolt/go/store/types"
)

const (
	partitionMultiplier = 2.0
)

var MaxRowsPerPartition uint64 = 32 * 1024
var MinRowsPerPartition uint64 = 1024

func init() {
	isTest := false
	for _, arg := range os.Args {
		lwr := strings.ToLower(arg)
		if lwr == "-test.v" ||
			lwr == "-test.run" ||
			strings.HasPrefix(lwr, "-test.testlogfile") ||
			strings.HasPrefix(lwr, "-test.timeout") ||
			strings.HasPrefix(lwr, "-test.count") {
			isTest = true
			break
		}
	}

	if isTest {
		MinRowsPerPartition = 2
	}
}

type projected interface {
	Project() []string
}

<<<<<<< HEAD
=======
// DoltTableStatistics holds the statistics for dolt tables
>>>>>>> ba3733a9
type DoltTableStatistics struct {
	rowCount     uint64
	nullCount    uint64
	createdAt    time.Time
	histogramMap sql.HistogramMap
}

var _ sql.TableStatistics = &DoltTableStatistics{}

func (ds *DoltTableStatistics) CreatedAt() time.Time {
	return ds.createdAt
}

func (ds *DoltTableStatistics) RowCount() uint64 {
	return ds.rowCount
}

func (ds *DoltTableStatistics) NullCount() uint64 {
	return ds.nullCount
}

func (ds *DoltTableStatistics) Histogram(colName string) (*sql.Histogram, error) {
<<<<<<< HEAD
	if res, ok := ds.histogramMap[colName]; ok {
		return res, nil
	}
=======
>>>>>>> ba3733a9
	return &sql.Histogram{}, fmt.Errorf("column %s not found", colName)
}

func (ds *DoltTableStatistics) HistogramMap() sql.HistogramMap {
<<<<<<< HEAD
	if len(ds.histogramMap) == 0 {
		return nil
	}
=======
>>>>>>> ba3733a9
	return ds.histogramMap
}

// DoltTable implements the sql.Table interface and gives access to dolt table rows and schema.
type DoltTable struct {
	tableName    string
	sqlSch       sql.PrimaryKeySchema
	db           SqlDatabase
	lockedToRoot *doltdb.RootValue
	nbf          *types.NomsBinFormat
	sch          schema.Schema
	autoIncCol   schema.Column

	projectedCols []string

	opts editor.Options

	doltStats *DoltTableStatistics
}

func NewDoltTable(name string, sch schema.Schema, tbl *doltdb.Table, db SqlDatabase, opts editor.Options) (*DoltTable, error) {
	var autoCol schema.Column
	_ = sch.GetAllCols().Iter(func(tag uint64, col schema.Column) (stop bool, err error) {
		if col.AutoIncrement {
			autoCol = col
			stop = true
		}
		return
	})

	sqlSch, err := sqlutil.FromDoltSchema(name, sch)
	if err != nil {
		return nil, err
	}

	return &DoltTable{
		tableName:     name,
		db:            db,
		nbf:           tbl.Format(),
		sch:           sch,
		sqlSch:        sqlSch,
		autoIncCol:    autoCol,
		projectedCols: nil,
		opts:          opts,
	}, nil
}

// LockedToRoot returns a version of this table with its root value locked to the given value. The table's values will
// not change as the session's root value changes. Appropriate for AS OF queries, or other use cases where the table's
// values should not change throughout execution of a session.
func (t DoltTable) LockedToRoot(ctx *sql.Context, root *doltdb.RootValue) (*DoltTable, error) {
	tbl, ok, err := root.GetTable(ctx, t.tableName)
	if err != nil {
		return nil, err
	} else if !ok {
		return nil, doltdb.ErrTableNotFound
	}

	sch, err := tbl.GetSchema(ctx)
	if err != nil {
		return nil, err
	}

	var autoCol schema.Column
	_ = sch.GetAllCols().Iter(func(tag uint64, col schema.Column) (stop bool, err error) {
		if col.AutoIncrement {
			autoCol = col
			stop = true
		}
		return
	})

	sqlSch, err := sqlutil.FromDoltSchema(t.tableName, sch)
	if err != nil {
		return nil, err
	}

	return &DoltTable{
		tableName:     t.tableName,
		db:            t.db,
		nbf:           tbl.Format(),
		sch:           sch,
		sqlSch:        sqlSch,
		autoIncCol:    autoCol,
		projectedCols: t.projectedCols,
		opts:          t.opts,
		lockedToRoot:  root,
	}, nil
}

// Internal interface for declaring the interfaces that read-only dolt tables are expected to implement
// Add new interfaces supported here, rather than in separate type assertions
type doltReadOnlyTableInterface interface {
	sql.Table2
	sql.TemporaryTable
	sql.IndexedTable
	sql.ForeignKeyTable
	sql.StatisticsTable
	sql.CheckTable
	sql.PrimaryKeyTable
}

var _ doltReadOnlyTableInterface = (*DoltTable)(nil)

// projected tables disabled for now.  Looks like some work needs to be done in the analyzer as there are cases
// where the projected columns do not contain every column needed.  Seed this with natural and other joins.  There
// may be other cases.
//var _ sql.ProjectedTable = (*DoltTable)(nil)

// WithIndexLookup implements sql.IndexedTable
func (t *DoltTable) WithIndexLookup(lookup sql.IndexLookup) sql.Table {
	return &IndexedDoltTable{
		table:       t,
		indexLookup: lookup,
	}
}

// doltTable returns the underlying doltTable from the current session
func (t *DoltTable) DoltTable(ctx *sql.Context) (*doltdb.Table, error) {
	root, err := t.workingRoot(ctx)
	if err != nil {
		return nil, err
	}

	table, ok, err := root.GetTable(ctx, t.tableName)
	if err != nil {
		return nil, err
	}
	if !ok {
		return nil, fmt.Errorf("table not found: %s", t.tableName)
	}

	return table, nil
}

// Return an opaque key that can be compared for equality to see if this
// table's data still matches a previous view of the data that was retrieved
// through DoltTable() or NumRows(), for example.
//
// Returns |false| for |ok| if this table's data is not cacheable.
func (t *DoltTable) DataCacheKey(ctx *sql.Context) (doltdb.DataCacheKey, bool, error) {
	r, err := t.workingRoot(ctx)
	if err != nil {
		return doltdb.DataCacheKey{}, false, err
	}
	return doltdb.NewDataCacheKey(r), true, nil
}

func (t *DoltTable) workingRoot(ctx *sql.Context) (*doltdb.RootValue, error) {
	root := t.lockedToRoot
	if root == nil {
		return t.getRoot(ctx)
	}
	return root, nil
}

// getRoot returns the appropriate root value for this session. The only controlling factor
// is whether this is a temporary table or not.
func (t *DoltTable) getRoot(ctx *sql.Context) (*doltdb.RootValue, error) {
	return t.db.GetRoot(ctx)
}

// GetIndexes implements sql.IndexedTable
func (t *DoltTable) GetIndexes(ctx *sql.Context) ([]sql.Index, error) {
	tbl, err := t.DoltTable(ctx)
	if err != nil {
		return nil, err
	}

	return index.DoltIndexesFromTable(ctx, t.db.Name(), t.tableName, tbl)
}

// HasIndex returns whether the given index is present in the table
func (t *DoltTable) HasIndex(ctx *sql.Context, idx sql.Index) (bool, error) {
	tbl, err := t.DoltTable(ctx)
	if err != nil {
		return false, err
	}

	return index.TableHasIndex(ctx, t.db.Name(), t.tableName, tbl, idx)
}

// GetAutoIncrementValue gets the last AUTO_INCREMENT value
func (t *DoltTable) GetAutoIncrementValue(ctx *sql.Context) (interface{}, error) {
	table, err := t.DoltTable(ctx)
	if err != nil {
		return nil, err
	}
	return table.GetAutoIncrementValue(ctx)
}

// Name returns the name of the table.
func (t *DoltTable) Name() string {
	return t.tableName
}

// String returns a human-readable string to display the name of this SQL node.
func (t *DoltTable) String() string {
	return t.tableName
}

<<<<<<< HEAD
=======
// NumRows returns the unfiltered count of rows contained in the table
func (t *DoltTable) numRows(ctx *sql.Context) (uint64, error) {
	table, err := t.DoltTable(ctx)
	if err != nil {
		return 0, err
	}

	m, err := table.GetRowData(ctx)
	if err != nil {
		return 0, err
	}

	return m.Count(), nil
}

>>>>>>> ba3733a9
// Format returns the NomsBinFormat for the underlying table
func (t *DoltTable) Format() *types.NomsBinFormat {
	return t.nbf
}

// Schema returns the schema for this table.
func (t *DoltTable) Schema() sql.Schema {
	return t.sqlSchema().Schema
}

func (t *DoltTable) sqlSchema() sql.PrimaryKeySchema {
	if len(t.sqlSch.Schema) > 0 {
		return t.sqlSch
	}

	// TODO: fix panics
	sqlSch, err := sqlutil.FromDoltSchema(t.tableName, t.sch)
	if err != nil {
		panic(err)
	}

	t.sqlSch = sqlSch
	return sqlSch
}

// Partitions returns the partitions for this table.
func (t *DoltTable) Partitions(ctx *sql.Context) (sql.PartitionIter, error) {
	table, err := t.DoltTable(ctx)
	if err != nil {
		return nil, err
	}

	rows, err := table.GetRowData(ctx)
	if err != nil {
		return nil, err
	}
	partitions := partitionsFromRows(ctx, rows)

	return newDoltTablePartitionIter(rows, partitions...), nil
}

func (t *DoltTable) IsTemporary() bool {
	return false
}

<<<<<<< HEAD
// numRows returns the unfiltered count of rows contained in the table
func (t *DoltTable) numRows(ctx *sql.Context) (uint64, error) {
	table, err := t.DoltTable(ctx)
	if err != nil {
		return 0, err
	}
	m, err := table.GetRowData(ctx)
	if err != nil {
		return 0, err
	}
	return m.Count(), nil
}

=======
// DataLength implements the sql.StatisticsTable interface.
>>>>>>> ba3733a9
func (t *DoltTable) DataLength(ctx *sql.Context) (uint64, error) {
	schema := t.Schema()
	var numBytesPerRow uint64 = 0
	for _, col := range schema {
		switch n := col.Type.(type) {
		case sql.NumberType:
			numBytesPerRow += 8
		case sql.StringType:
			numBytesPerRow += uint64(n.MaxByteLength())
		case sql.BitType:
			numBytesPerRow += 1
		case sql.DatetimeType:
			numBytesPerRow += 8
		case sql.DecimalType:
			numBytesPerRow += uint64(n.MaximumScale())
		case sql.EnumType:
			numBytesPerRow += 2
		case sql.JsonType:
			numBytesPerRow += 20
		case sql.NullType:
			numBytesPerRow += 1
		case sql.TimeType:
			numBytesPerRow += 16
		case sql.YearType:
			numBytesPerRow += 8
		}
	}

	numRows, err := t.numRows(ctx)
	if err != nil {
		return 0, err
	}

	return numBytesPerRow * numRows, nil
}

<<<<<<< HEAD
func (t *DoltTable) AnalyzeTable(ctx *sql.Context) error {
	table, err := t.DoltTable(ctx)
	if err != nil {
		return err
	}

	m, err := table.GetRowData(ctx)
	if err != nil {
		return err
	}

	// initialize dolt stats
	cols := t.sch.GetAllCols().GetColumns()
	t.doltStats = &DoltTableStatistics{
		rowCount:     m.Count(),
		nullCount:    0,
		createdAt:    time.Now(),
		histogramMap: make(sql.HistogramMap),
	}

	// initialize histogram map
	for _, col := range cols {
		hist := new(sql.Histogram)
		hist.Min = math.MaxFloat64
		hist.Max = -math.MaxFloat64
		t.doltStats.histogramMap[col.Name] = hist
	}

	// this can be adapted to a histogram with any number of buckets
	freqMap := make(map[string]map[float64]uint64)
	for _, col := range cols {
		freqMap[col.Name] = make(map[float64]uint64)
	}

	//TODO: async?
	partIter, err := t.Partitions(ctx)
	if err != nil {
		return err
	}

	for {
		part, err := partIter.Next(ctx)
		if err == io.EOF {
			break
		}
		if err != nil {
			return err
		}

		iter, err := t.PartitionRows(ctx, part)
		if err == io.EOF {
			break
		}
		if err != nil {
			return err
		}

		for {
			row, err := iter.Next(ctx)
			if err == io.EOF {
				break
			}
			if err != nil {
				return err
			}

			for i, col := range cols {
				hist, ok := t.doltStats.histogramMap[col.Name]
				if !ok {
					panic("histogram was not initialized for this column; shouldn't be possible")
				}

				if row[i] == nil {
					hist.NullCount++
					continue
				}

				val, err := sql.Float64.Convert(row[i])
				if err != nil {
					continue // skip unsupported column types for now
				}
				v := val.(float64)

				// place into frequency map
				if bucket, ok := freqMap[col.Name][v]; ok {
					bucket++
				} else {
					freqMap[col.Name][v] = 1
					hist.DistinctCount++
				}

				hist.Mean += v
				hist.Min = math.Min(hist.Min, v)
				hist.Max = math.Max(hist.Max, v)
				hist.Count++
			}
		}
	}

	// TODO: logic to determine ranges for buckets
	// add buckets to histogram in sorted order
	for colName, freqs := range freqMap {
		keys := make([]float64, 0)
		for k, _ := range freqs {
			keys = append(keys, k)
		}
		sort.Float64s(keys)

		hist := t.doltStats.histogramMap[colName]
		if hist.Count == 0 {
			hist.Min = 0
			hist.Max = 0
			continue
		}

		hist.Mean /= float64(hist.Count)
		for _, k := range keys {
			bucket := &sql.HistogramBucket{
				LowerBound: k,
				UpperBound: k,
				Frequency:  float64(freqs[k]) / float64(t.doltStats.rowCount),
			}
			hist.Buckets = append(hist.Buckets, bucket)
		}
	}

	// Persist in stats in dbState
	// TODO: eventually do something different?
	dSess := ctx.Session.(*dsess.DoltSession)
	dbState, ok, err := dSess.LookupDbState(ctx, ctx.GetCurrentDatabase())
	if !ok || err != nil {
		return err
	}

	if dbState.TblStats == nil {
		dbState.TblStats = make(map[string]sql.TableStatistics)
	}
	dbState.TblStats[t.tableName] = t.doltStats
	return nil
}

func (t *DoltTable) Statistics(ctx *sql.Context) (sql.TableStatistics, error) {
	if t.doltStats != nil {
		return t.doltStats, nil
	}

	// Load stats from the session
	dSess, ok := ctx.Session.(*dsess.DoltSession)
	if !ok {
		return nil, nil
	}
	dbState, ok, err := dSess.LookupDbState(ctx, ctx.GetCurrentDatabase())
	if !ok || err != nil {
		return nil, nil
	}
	stats, ok := dbState.TblStats[t.tableName]
	if !ok {
		numRows, err := t.numRows(ctx)
		if err != nil {
			return nil, err
		}
		return &DoltTableStatistics{
			rowCount: numRows,
		}, nil
	}
	t.doltStats = stats.(*DoltTableStatistics)

	return t.doltStats, nil
=======
// TODO: Have actual implementations for AnalyzeTable and Statistics; this is just a quick fix to unblock others.

// AnalyzeTable implements the sql.StatisticsTable interface.
func (t *DoltTable) AnalyzeTable(ctx *sql.Context) error {
	return nil
}

// Statistics implements the sql.StatisticsTable interface.
func (t *DoltTable) Statistics(ctx *sql.Context) (sql.TableStatistics, error) {
	numRows, err := t.numRows(ctx)
	if err != nil {
		return nil, err
	}
	return &DoltTableStatistics{
		rowCount: numRows,
	}, nil
>>>>>>> ba3733a9
}

func (t *DoltTable) PrimaryKeySchema() sql.PrimaryKeySchema {
	return t.sqlSchema()
}

type emptyRowIterator struct{}

func (itr emptyRowIterator) Next(*sql.Context) (sql.Row, error) {
	return nil, io.EOF
}

func (itr emptyRowIterator) Close(*sql.Context) error {
	return nil
}

// PartitionRows returns the table rows for the partition given
func (t *DoltTable) PartitionRows(ctx *sql.Context, partition sql.Partition) (sql.RowIter, error) {
	table, err := t.DoltTable(ctx)
	if err != nil {
		return nil, err
	}

	return partitionRows(ctx, table, t.sqlSch.Schema, t.projectedCols, partition)
}

func (t DoltTable) PartitionRows2(ctx *sql.Context, part sql.Partition) (sql.RowIter2, error) {
	table, err := t.DoltTable(ctx)
	if err != nil {
		return nil, err
	}

	iter, err := partitionRows(ctx, table, t.sqlSch.Schema, t.projectedCols, part)
	if err != nil {
		return nil, err
	}

	return iter.(sql.RowIter2), err
}

func partitionRows(ctx *sql.Context, t *doltdb.Table, sqlSch sql.Schema, projCols []string, partition sql.Partition) (sql.RowIter, error) {
	switch typedPartition := partition.(type) {
	case doltTablePartition:
		return newRowIterator(ctx, t, sqlSch, projCols, typedPartition)
	case index.SinglePartition:
		return newRowIterator(ctx, t, sqlSch, projCols, doltTablePartition{rowData: typedPartition.RowData, end: NoUpperBound})
	}

	return nil, errors.New("unsupported partition type")
}

// WritableDoltTable allows updating, deleting, and inserting new rows. It implements sql.UpdatableTable and friends.
type WritableDoltTable struct {
	*DoltTable
	db Database
	ed writer.TableWriter
}

var _ doltTableInterface = (*WritableDoltTable)(nil)

// Internal interface for declaring the interfaces that writable dolt tables are expected to implement
type doltTableInterface interface {
	sql.Table2
	sql.UpdatableTable
	sql.DeletableTable
	sql.InsertableTable
	sql.ReplaceableTable
	sql.AutoIncrementTable
	sql.TruncateableTable
	sql.ProjectedTable
}

func (t *WritableDoltTable) setRoot(ctx *sql.Context, newRoot *doltdb.RootValue) error {
	return t.db.SetRoot(ctx, newRoot)
}

func (t *WritableDoltTable) WithIndexLookup(lookup sql.IndexLookup) sql.Table {
	return &WritableIndexedDoltTable{
		WritableDoltTable: t,
		indexLookup:       lookup,
	}
}

// WithProjections implements sql.ProjectedTable
func (t *WritableDoltTable) WithProjections(colNames []string) sql.Table {
	return &WritableDoltTable{
		DoltTable: t.DoltTable.WithProjections(colNames).(*DoltTable),
		db:        t.db,
		ed:        t.ed,
	}
}

// Inserter implements sql.InsertableTable
func (t *WritableDoltTable) Inserter(ctx *sql.Context) sql.RowInserter {
	te, err := t.getTableEditor(ctx)
	if err != nil {
		return sqlutil.NewStaticErrorEditor(err)
	}
	return te
}

func (t *WritableDoltTable) getTableEditor(ctx *sql.Context) (ed writer.TableWriter, err error) {
	ds := dsess.DSessFromSess(ctx.Session)

	var batched = ds.BatchMode() == dsess.Batched

	// In batched mode, reuse the same table editor. Otherwise, hand out a new one
	if batched {
		if t.ed != nil {
			return t.ed, nil
		}
	}

	state, _, err := ds.LookupDbState(ctx, t.db.name)
	if err != nil {
		return nil, err
	}

	setter := ds.SetRoot
	ed, err = state.WriteSession.GetTableWriter(ctx, t.tableName, t.db.Name(), setter, batched)

	if err != nil {
		return nil, err
	}
	if batched {
		t.ed = ed
	}

	return ed, nil
}

// Deleter implements sql.DeletableTable
func (t *WritableDoltTable) Deleter(ctx *sql.Context) sql.RowDeleter {
	te, err := t.getTableEditor(ctx)
	if err != nil {
		return sqlutil.NewStaticErrorEditor(err)
	}
	return te
}

// Replacer implements sql.ReplaceableTable
func (t *WritableDoltTable) Replacer(ctx *sql.Context) sql.RowReplacer {
	te, err := t.getTableEditor(ctx)
	if err != nil {
		return sqlutil.NewStaticErrorEditor(err)
	}
	return te
}

// Truncate implements sql.TruncateableTable
func (t *WritableDoltTable) Truncate(ctx *sql.Context) (int, error) {
	table, err := t.DoltTable.DoltTable(ctx)
	if err != nil {
		return 0, err
	}

	sch, err := table.GetSchema(ctx)
	if err != nil {
		return 0, err
	}

	rowData, err := table.GetRowData(ctx)
	if err != nil {
		return 0, err
	}
	numOfRows := int(rowData.Count())

	newTable, err := truncate(ctx, table, sch)
	if err != nil {
		return 0, err
	}

	root, err := t.getRoot(ctx)
	if err != nil {
		return 0, err
	}
	newRoot, err := root.PutTable(ctx, t.tableName, newTable)
	if err != nil {
		return 0, err
	}

	err = t.setRoot(ctx, newRoot)
	if err != nil {
		return 0, err
	}

	return numOfRows, nil
}

// truncate returns an empty copy of the table given by setting the rows and indexes to empty. The schema can be
// updated at the same time.
func truncate(ctx *sql.Context, table *doltdb.Table, sch schema.Schema) (*doltdb.Table, error) {
	empty, err := durable.NewEmptyIndex(ctx, table.ValueReadWriter(), sch)
	if err != nil {
		return nil, err
	}

	idxSet, err := table.GetIndexSet(ctx)
	if err != nil {
		return nil, err
	}

	for _, idx := range sch.Indexes().AllIndexes() {
		idxSet, err = idxSet.PutIndex(ctx, idx.Name(), empty)
		if err != nil {
			return nil, err
		}
	}

	// truncate table resets auto-increment value
	return doltdb.NewTable(ctx, table.ValueReadWriter(), sch, empty, idxSet, nil)
}

// Updater implements sql.UpdatableTable
func (t *WritableDoltTable) Updater(ctx *sql.Context) sql.RowUpdater {
	te, err := t.getTableEditor(ctx)
	if err != nil {
		return sqlutil.NewStaticErrorEditor(err)
	}
	return te
}

// AutoIncrementSetter implements sql.AutoIncrementTable
func (t *WritableDoltTable) AutoIncrementSetter(ctx *sql.Context) sql.AutoIncrementSetter {
	te, err := t.getTableEditor(ctx)
	if err != nil {
		return sqlutil.NewStaticErrorEditor(err)
	}
	return te
}

// PeekNextAutoIncrementValue implements sql.AutoIncrementTable
func (t *WritableDoltTable) PeekNextAutoIncrementValue(ctx *sql.Context) (interface{}, error) {
	if !t.autoIncCol.AutoIncrement {
		return nil, sql.ErrNoAutoIncrementCol
	}

	return t.getTableAutoIncrementValue(ctx)
}

// GetNextAutoIncrementValue implements sql.AutoIncrementTable
func (t *WritableDoltTable) GetNextAutoIncrementValue(ctx *sql.Context, potentialVal interface{}) (uint64, error) {
	if !t.autoIncCol.AutoIncrement {
		return 0, sql.ErrNoAutoIncrementCol
	}

	ed, err := t.getTableEditor(ctx)
	if err != nil {
		return 0, err
	}

	return ed.GetNextAutoIncrementValue(ctx, potentialVal)
}

func (t *WritableDoltTable) getTableAutoIncrementValue(ctx *sql.Context) (interface{}, error) {
	return t.DoltTable.GetAutoIncrementValue(ctx)
}

func (t *DoltTable) GetChecks(ctx *sql.Context) ([]sql.CheckDefinition, error) {
	table, err := t.DoltTable(ctx)
	if err != nil {
		return nil, err
	}

	sch, err := table.GetSchema(ctx)
	if err != nil {
		return nil, err
	}

	return checksInSchema(sch), nil
}

func checksInSchema(sch schema.Schema) []sql.CheckDefinition {
	if sch.Checks() == nil {
		return nil
	}

	checks := make([]sql.CheckDefinition, sch.Checks().Count())
	for i, check := range sch.Checks().AllChecks() {
		checks[i] = sql.CheckDefinition{
			Name:            check.Name(),
			CheckExpression: check.Expression(),
			Enforced:        check.Enforced(),
		}
	}
	return checks
}

// GetDeclaredForeignKeys implements sql.ForeignKeyTable
func (t *DoltTable) GetDeclaredForeignKeys(ctx *sql.Context) ([]sql.ForeignKeyConstraint, error) {
	root, err := t.getRoot(ctx)
	if err != nil {
		return nil, err
	}

	fkc, err := root.GetForeignKeyCollection(ctx)
	if err != nil {
		return nil, err
	}

	declaredFks, _ := fkc.KeysForTable(t.tableName)
	toReturn := make([]sql.ForeignKeyConstraint, len(declaredFks))

	for i, fk := range declaredFks {
		if len(fk.UnresolvedFKDetails.TableColumns) > 0 && len(fk.UnresolvedFKDetails.ReferencedTableColumns) > 0 {
			//TODO: implement multi-db support for foreign keys
			toReturn[i] = sql.ForeignKeyConstraint{
				Name:           fk.Name,
				Database:       t.db.Name(),
				Table:          fk.TableName,
				Columns:        fk.UnresolvedFKDetails.TableColumns,
				ParentDatabase: t.db.Name(),
				ParentTable:    fk.ReferencedTableName,
				ParentColumns:  fk.UnresolvedFKDetails.ReferencedTableColumns,
				OnUpdate:       toReferentialAction(fk.OnUpdate),
				OnDelete:       toReferentialAction(fk.OnDelete),
				IsResolved:     fk.IsResolved(),
			}
			continue
		}
		parent, ok, err := root.GetTable(ctx, fk.ReferencedTableName)
		if err != nil {
			return nil, err
		}
		if !ok {
			return nil, fmt.Errorf("cannot find table %s referenced in foreign key %s", fk.ReferencedTableName, fk.Name)
		}
		parentSch, err := parent.GetSchema(ctx)
		if err != nil {
			return nil, err
		}
		toReturn[i], err = toForeignKeyConstraint(fk, t.db.Name(), t.sch, parentSch)
		if err != nil {
			return nil, err
		}
	}

	return toReturn, nil
}

// GetReferencedForeignKeys implements sql.ForeignKeyTable
func (t *DoltTable) GetReferencedForeignKeys(ctx *sql.Context) ([]sql.ForeignKeyConstraint, error) {
	root, err := t.getRoot(ctx)
	if err != nil {
		return nil, err
	}

	fkc, err := root.GetForeignKeyCollection(ctx)
	if err != nil {
		return nil, err
	}

	_, referencedByFk := fkc.KeysForTable(t.tableName)
	toReturn := make([]sql.ForeignKeyConstraint, len(referencedByFk))

	for i, fk := range referencedByFk {
		if len(fk.UnresolvedFKDetails.TableColumns) > 0 && len(fk.UnresolvedFKDetails.ReferencedTableColumns) > 0 {
			//TODO: implement multi-db support for foreign keys
			toReturn[i] = sql.ForeignKeyConstraint{
				Name:           fk.Name,
				Database:       t.db.Name(),
				Table:          fk.TableName,
				Columns:        fk.UnresolvedFKDetails.TableColumns,
				ParentDatabase: t.db.Name(),
				ParentTable:    fk.ReferencedTableName,
				ParentColumns:  fk.UnresolvedFKDetails.ReferencedTableColumns,
				OnUpdate:       toReferentialAction(fk.OnUpdate),
				OnDelete:       toReferentialAction(fk.OnDelete),
				IsResolved:     fk.IsResolved(),
			}
			continue
		}
		child, ok, err := root.GetTable(ctx, fk.TableName)
		if err != nil {
			return nil, err
		}
		if !ok {
			return nil, fmt.Errorf("cannot find table %s declared by foreign key %s", fk.TableName, fk.Name)
		}
		childSch, err := child.GetSchema(ctx)
		if err != nil {
			return nil, err
		}
		toReturn[i], err = toForeignKeyConstraint(fk, t.db.Name(), childSch, t.sch)
		if err != nil {
			return nil, err
		}
	}

	return toReturn, nil
}

// CreateIndexForForeignKey implements sql.ForeignKeyTable
func (t DoltTable) CreateIndexForForeignKey(ctx *sql.Context, indexName string, using sql.IndexUsing, constraint sql.IndexConstraint, columns []sql.IndexColumn) error {
	return fmt.Errorf("no foreign key operations on a read-only table")
}

// AddForeignKey implements sql.ForeignKeyTable
func (t DoltTable) AddForeignKey(ctx *sql.Context, fk sql.ForeignKeyConstraint) error {
	return fmt.Errorf("no foreign key operations on a read-only table")
}

// DropForeignKey implements sql.ForeignKeyTable
func (t DoltTable) DropForeignKey(ctx *sql.Context, fkName string) error {
	return fmt.Errorf("no foreign key operations on a read-only table")
}

// UpdateForeignKey implements sql.ForeignKeyTable
func (t DoltTable) UpdateForeignKey(ctx *sql.Context, fkName string, fk sql.ForeignKeyConstraint) error {
	return fmt.Errorf("no foreign key operations on a read-only table")
}

// GetForeignKeyUpdater implements sql.ForeignKeyTable
func (t DoltTable) GetForeignKeyUpdater(ctx *sql.Context) sql.ForeignKeyUpdater {
	return nil
}

// Projections implements sql.ProjectedTable
func (t *DoltTable) Projections() []string {
	return t.projectedCols
}

// WithProjections implements sql.ProjectedTable
func (t *DoltTable) WithProjections(colNames []string) sql.Table {
	nt := *t
	nt.projectedCols = colNames
	return &nt
}

var _ sql.PartitionIter = (*doltTablePartitionIter)(nil)

// doltTablePartitionIter, an object that knows how to return the single partition exactly once.
type doltTablePartitionIter struct {
	i          int
	mu         *sync.Mutex
	rowData    durable.Index
	partitions []doltTablePartition
}

func newDoltTablePartitionIter(rowData durable.Index, partitions ...doltTablePartition) *doltTablePartitionIter {
	return &doltTablePartitionIter{0, &sync.Mutex{}, rowData, partitions}
}

// Close is required by the sql.PartitionIter interface. Does nothing.
func (itr *doltTablePartitionIter) Close(*sql.Context) error {
	return nil
}

// Next returns the next partition if there is one, or io.EOF if there isn't.
func (itr *doltTablePartitionIter) Next(*sql.Context) (sql.Partition, error) {
	itr.mu.Lock()
	defer itr.mu.Unlock()

	if itr.i >= len(itr.partitions) {
		return nil, io.EOF
	}

	partition := itr.partitions[itr.i]
	itr.i++

	return partition, nil
}

var _ sql.Partition = doltTablePartition{}

const NoUpperBound = 0xffffffffffffffff

type doltTablePartition struct {
	// half-open index range of partition: [start, end)
	start, end uint64

	rowData durable.Index
}

func partitionsFromRows(ctx context.Context, rows durable.Index) []doltTablePartition {
	if rows.Empty() {
		return []doltTablePartition{
			{start: 0, end: 0, rowData: rows},
		}
	}

	return partitionsFromTableRows(rows)
}

func partitionsFromTableRows(rows durable.Index) []doltTablePartition {
	numElements := rows.Count()
	itemsPerPartition := MaxRowsPerPartition
	numPartitions := (numElements / itemsPerPartition) + 1

	if numPartitions < uint64(partitionMultiplier*runtime.NumCPU()) {
		itemsPerPartition = numElements / uint64(partitionMultiplier*runtime.NumCPU())
		if itemsPerPartition == 0 {
			itemsPerPartition = numElements
			numPartitions = 1
		} else {
			numPartitions = (numElements / itemsPerPartition) + 1
		}
	}

	partitions := make([]doltTablePartition, numPartitions)
	for i := uint64(0); i < numPartitions-1; i++ {
		partitions[i] = doltTablePartition{
			start:   i * itemsPerPartition,
			end:     (i + 1) * itemsPerPartition,
			rowData: rows,
		}
	}

	partitions[numPartitions-1] = doltTablePartition{
		start:   (numPartitions - 1) * itemsPerPartition,
		end:     numElements,
		rowData: rows,
	}

	return partitions
}

// Key returns the key for this partition, which must uniquely identity the partition.
func (p doltTablePartition) Key() []byte {
	return []byte(strconv.FormatUint(p.start, 10) + " >= i < " + strconv.FormatUint(p.end, 10))
}

// IteratorForPartition returns a types.MapIterator implementation which will iterate through the values
// for index = start; index < end.  This iterator is not thread safe and should only be used from a single go routine
// unless paired with a mutex
func (p doltTablePartition) IteratorForPartition(ctx context.Context, idx durable.Index) (types.MapTupleIterator, error) {
	m := durable.NomsMapFromIndex(idx)
	return m.RangeIterator(ctx, p.start, p.end)
}

type partitionIter struct {
	pos  uint64
	end  uint64
	iter types.MapIterator
}

func newPartitionIter(ctx context.Context, m types.Map, start, end uint64) (*partitionIter, error) {
	iter, err := m.BufferedIteratorAt(ctx, start)

	if err != nil {
		return nil, err
	}

	return &partitionIter{
		start,
		end,
		iter,
	}, nil
}

func (p *partitionIter) Next(ctx context.Context) (k, v types.Value, err error) {
	if p.pos >= p.end {
		// types package does not use io.EOF
		return nil, nil, nil
	}

	p.pos++
	return p.iter.Next(ctx)
}

// AlterableDoltTable allows altering the schema of the table. It implements sql.AlterableTable.
type AlterableDoltTable struct {
	WritableDoltTable
}

func (t *AlterableDoltTable) PrimaryKeySchema() sql.PrimaryKeySchema {
	return t.sqlSch
}

// Internal interface for declaring the interfaces that dolt tables with an alterable schema are expected to implement
// Add new interfaces supported here, rather than in separate type assertions
type doltAlterableTableInterface interface {
	sql.AlterableTable
	sql.IndexAlterableTable
	sql.ForeignKeyTable
	sql.CheckAlterableTable
	sql.PrimaryKeyAlterableTable
	sql.ProjectedTable
}

var _ doltAlterableTableInterface = (*AlterableDoltTable)(nil)
var _ sql.RewritableTable = (*AlterableDoltTable)(nil)

func (t *AlterableDoltTable) WithProjections(colNames []string) sql.Table {
	return &AlterableDoltTable{WritableDoltTable: *t.WritableDoltTable.WithProjections(colNames).(*WritableDoltTable)}
}

// AddColumn implements sql.AlterableTable
func (t *AlterableDoltTable) AddColumn(ctx *sql.Context, column *sql.Column, order *sql.ColumnOrder) error {
	root, err := t.getRoot(ctx)
	if err != nil {
		return err
	}

	table, _, err := root.GetTable(ctx, t.tableName)
	if err != nil {
		return err
	}

	ti, err := typeinfo.FromSqlType(column.Type)
	if err != nil {
		return err
	}
	tags, err := root.GenerateTagsForNewColumns(ctx, t.tableName, []string{column.Name}, []types.NomsKind{ti.NomsKind()}, nil)
	if err != nil {
		return err
	}

	col, err := sqlutil.ToDoltCol(tags[0], column)
	if err != nil {
		return err
	}

	if col.IsPartOfPK {
		return errors.New("adding primary keys is not supported")
	}

	nullable := NotNull
	if col.IsNullable() {
		nullable = Null
	}

	updatedTable, err := addColumnToTable(ctx, root, table, t.tableName, col.Tag, col.Name, col.TypeInfo, nullable, column.Default, col.Comment, order)
	if err != nil {
		return err
	}

	if column.AutoIncrement {
		ws, err := t.db.GetWorkingSet(ctx)
		if err != nil {
			return err
		}
		ait, err := t.db.gs.GetAutoIncrementTracker(ctx, ws)
		if err != nil {
			return err
		}
		ait.AddNewTable(t.tableName)
	}

	newRoot, err := root.PutTable(ctx, t.tableName, updatedTable)
	if err != nil {
		return err
	}

	err = t.setRoot(ctx, newRoot)
	if err != nil {
		return err
	}

	return t.updateFromRoot(ctx, newRoot)
}

func (t *AlterableDoltTable) ShouldRewriteTable(
	ctx *sql.Context,
	oldSchema sql.PrimaryKeySchema,
	newSchema sql.PrimaryKeySchema,
	oldColumn *sql.Column,
	newColumn *sql.Column,
) bool {
	return t.isIncompatibleTypeChange(oldColumn, newColumn) ||
		orderChanged(oldSchema, newSchema, oldColumn, newColumn) ||
		isColumnDrop(oldSchema, newSchema) ||
		isPrimaryKeyChange(oldSchema, newSchema)
}

func orderChanged(oldSchema, newSchema sql.PrimaryKeySchema, oldColumn, newColumn *sql.Column) bool {
	if oldColumn == nil || newColumn == nil {
		return false
	}

	return oldSchema.Schema.IndexOfColName(oldColumn.Name) != newSchema.Schema.IndexOfColName(newColumn.Name)
}

func (t *AlterableDoltTable) isIncompatibleTypeChange(oldColumn *sql.Column, newColumn *sql.Column) bool {
	if oldColumn == nil || newColumn == nil {
		return false
	}

	existingCol, _ := t.sch.GetAllCols().GetByNameCaseInsensitive(oldColumn.Name)
	newCol, err := sqlutil.ToDoltCol(schema.SystemTableReservedMin, newColumn)
	if err != nil {
		panic(err) // should be impossible, we check compatibility before this point
	}

	if !existingCol.TypeInfo.Equals(newCol.TypeInfo) {
		if types.IsFormat_DOLT_1(t.Format()) {
			// This is overly broad, we could narrow this down a bit
			return true
		}
		if existingCol.Kind != newCol.Kind {
			return true
		} else if schema.IsColSpatialType(newCol) {
			// TODO: we need to do this because some spatial type changes require a full table check, but not all.
			//  We could narrow this check down.
			return true
		}
	}

	return false
}

func isColumnDrop(oldSchema sql.PrimaryKeySchema, newSchema sql.PrimaryKeySchema) bool {
	return len(oldSchema.Schema) > len(newSchema.Schema)
}

func getDroppedColumn(oldSchema sql.PrimaryKeySchema, newSchema sql.PrimaryKeySchema) *sql.Column {
	for _, col := range oldSchema.Schema {
		if newSchema.IndexOf(col.Name, col.Source) < 0 {
			return col
		}
	}
	return nil
}

func isPrimaryKeyChange(oldSchema sql.PrimaryKeySchema,
	newSchema sql.PrimaryKeySchema) bool {
	return len(newSchema.PkOrdinals) != len(oldSchema.PkOrdinals)
}

func (t *AlterableDoltTable) RewriteInserter(
	ctx *sql.Context,
	oldSchema sql.PrimaryKeySchema,
	newSchema sql.PrimaryKeySchema,
	oldColumn *sql.Column,
	newColumn *sql.Column,
) (sql.RowInserter, error) {
	err := validateSchemaChange(t.Name(), oldSchema, newSchema, oldColumn, newColumn)
	if err != nil {
		return nil, err
	}

	sess := dsess.DSessFromSess(ctx.Session)

	// Begin by creating a new table with the same name and the new schema, then removing all its existing rows
	dbState, ok, err := sess.LookupDbState(ctx, t.db.Name())
	if err != nil {
		return nil, err
	}

	if !ok {
		return nil, fmt.Errorf("database %s not found in session", t.db.Name())
	}

	ws := dbState.WorkingSet

	head, err := sess.GetHeadCommit(ctx, t.db.Name())
	if err != nil {
		return nil, err
	}

	headRoot, err := head.GetRootValue(ctx)
	if err != nil {
		return nil, err
	}

	dt, err := t.DoltTable.DoltTable(ctx)
	if err != nil {
		return nil, err
	}

	oldSch, err := dt.GetSchema(ctx)
	if err != nil {
		return nil, err
	}

	newSch, err := sqlutil.ToDoltSchema(ctx, ws.WorkingRoot(), t.Name(), newSchema, headRoot)
	if err != nil {
		return nil, err
	}

	newSch = schema.CopyChecksConstraints(oldSch, newSch)

	if isColumnDrop(oldSchema, newSchema) {
		newSch = schema.CopyIndexes(oldSch, newSch)
		droppedCol := getDroppedColumn(oldSchema, newSchema)
		for _, index := range newSch.Indexes().IndexesWithColumn(droppedCol.Name) {
			_, err = newSch.Indexes().RemoveIndex(index.Name())
			if err != nil {
				return nil, err
			}
		}
	} else if newColumn != nil && oldColumn != nil { // modify column
		// It may be possible to optimize this and not always rewrite every index, but since we're already truncating the
		// table to rewrite it we also truncate all the indexes. Much easier to get right.
		for _, index := range oldSch.Indexes().AllIndexes() {
			var colNames []string
			for _, colName := range index.ColumnNames() {
				if strings.ToLower(oldColumn.Name) == strings.ToLower(colName) {
					colNames = append(colNames, newColumn.Name)
				} else {
					colNames = append(colNames, colName)
				}
			}
			newSch.Indexes().AddIndexByColNames(index.Name(), colNames, schema.IndexProperties{
				IsUnique:      index.IsUnique(),
				IsUserDefined: index.IsUserDefined(),
				Comment:       index.Comment(),
			})
		}
	} else {
		newSch = schema.CopyIndexes(oldSch, newSch)
	}

	// If we have an auto increment column, we need to set it here before we begin the rewrite process (it may have changed)
	if schema.HasAutoIncrement(newSch) {
		newSch.GetAllCols().Iter(func(tag uint64, col schema.Column) (stop bool, err error) {
			if col.AutoIncrement {
				t.autoIncCol = col
				return true, nil
			}
			return false, nil
		})
	}

	dt, err = truncate(ctx, dt, newSch)
	if err != nil {
		return nil, err
	}

	// We can't just call getTableEditor here because it uses the session state, which we can't update until after the
	// rewrite operation
	opts := dbState.WriteSession.GetOptions()
	opts.ForeignKeyChecksDisabled = true

	newRoot, err := ws.WorkingRoot().PutTable(ctx, t.Name(), dt)
	if err != nil {
		return nil, err
	}

	if len(oldSchema.PkOrdinals) > 0 && len(newSchema.PkOrdinals) == 0 {
		newRoot, err = t.adjustForeignKeysForDroppedPk(ctx, newRoot)
		if err != nil {
			return nil, err
		}
	}

	newWs := ws.WithWorkingRoot(newRoot)

	// TODO: figure out locking. Other DBs automatically lock a table during this kind of operation, we should probably
	//  do the same. We're messing with global auto-increment values here and it's not safe.
	ait, err := t.db.gs.GetAutoIncrementTracker(ctx, newWs)
	if err != nil {
		return nil, err
	}

	writeSession := writer.NewWriteSession(dt.Format(), newWs, ait, opts)
	ed, err := writeSession.GetTableWriter(ctx, t.Name(), t.db.Name(), sess.SetRoot, false)
	if err != nil {
		return nil, err
	}

	return ed, nil
}

// validateSchemaChange returns an error if the schema change given is not legal
func validateSchemaChange(
	tableName string,
	oldSchema sql.PrimaryKeySchema,
	newSchema sql.PrimaryKeySchema,
	oldColumn *sql.Column,
	newColumn *sql.Column,
) error {
	if newColumn != nil {
		newCol, err := sqlutil.ToDoltCol(schema.SystemTableReservedMin, newColumn)
		if err != nil {
			panic(err)
		}

		if newCol.IsPartOfPK && schema.IsColSpatialType(newCol) {
			return schema.ErrUsingSpatialKey.New(tableName)
		}
	}
	return nil
}

func (t *AlterableDoltTable) adjustForeignKeysForDroppedPk(ctx *sql.Context, root *doltdb.RootValue) (*doltdb.RootValue, error) {
	if t.autoIncCol.AutoIncrement {
		return nil, sql.ErrWrongAutoKey.New()
	}

	fkc, err := root.GetForeignKeyCollection(ctx)
	if err != nil {
		return nil, err
	}

	fkcUpdates, err := backupFkcIndexesForPkDrop(ctx, t.sch, fkc)
	if err != nil {
		return nil, err
	}

	err = fkc.UpdateIndexes(ctx, t.sch, fkcUpdates)
	if err != nil {
		return nil, err
	}

	root, err = root.PutForeignKeyCollection(ctx, fkc)
	if err != nil {
		return nil, err
	}

	return root, nil
}

// DropColumn implements sql.AlterableTable
func (t *AlterableDoltTable) DropColumn(ctx *sql.Context, columnName string) error {
	if types.IsFormat_DOLT_1(t.nbf) {
		return nil
	}

	root, err := t.getRoot(ctx)
	if err != nil {
		return err
	}

	updatedTable, _, err := root.GetTable(ctx, t.tableName)
	if err != nil {
		return err
	}

	sch, err := updatedTable.GetSchema(ctx)
	if err != nil {
		return err
	}

	for _, index := range sch.Indexes().IndexesWithColumn(columnName) {
		_, err = sch.Indexes().RemoveIndex(index.Name())
		if err != nil {
			return err
		}
		updatedTable, err = updatedTable.DeleteIndexRowData(ctx, index.Name())
		if err != nil {
			return err
		}
	}

	updatedTable, err = dropColumn(ctx, updatedTable, columnName)
	if err != nil {
		return err
	}

	updatedTable, err = t.dropColumnData(ctx, updatedTable, sch, columnName)
	if err != nil {
		return err
	}

	newRoot, err := root.PutTable(ctx, t.tableName, updatedTable)
	if err != nil {
		return err
	}

	err = t.setRoot(ctx, newRoot)
	if err != nil {
		return err
	}

	return t.updateFromRoot(ctx, newRoot)
}

// dropColumnData drops values for the specified column from the underlying storage layer
func (t *AlterableDoltTable) dropColumnData(ctx *sql.Context, updatedTable *doltdb.Table, sch schema.Schema, columnName string) (*doltdb.Table, error) {
	nomsRowData, err := updatedTable.GetNomsRowData(ctx)
	if err != nil {
		return nil, err
	}

	column, ok := sch.GetAllCols().GetByName(columnName)
	if !ok {
		return nil, sql.ErrColumnNotFound.New(columnName)
	}

	mapEditor := nomsRowData.Edit()
	defer mapEditor.Close(ctx)

	err = nomsRowData.Iter(ctx, func(key, value types.Value) (stop bool, err error) {
		if t, ok := value.(types.Tuple); ok {
			newTuple, err := types.NewTuple(nomsRowData.Format())
			if err != nil {
				return true, err
			}

			idx := uint64(0)
			for idx < t.Len() {
				tTag, err := t.Get(idx)
				if err != nil {
					return true, err
				}

				tValue, err := t.Get(idx + 1)
				if err != nil {
					return true, err
				}

				if tTag.Equals(types.Uint(column.Tag)) == false {
					newTuple, err = newTuple.Append(tTag, tValue)
					if err != nil {
						return true, err
					}
				}

				idx += 2
			}
			mapEditor.Set(key, newTuple)
		}

		return false, nil
	})
	if err != nil {
		return nil, err
	}

	newMapData, err := mapEditor.Map(ctx)
	if err != nil {
		return nil, err
	}

	return updatedTable.UpdateNomsRows(ctx, newMapData)
}

// ModifyColumn implements sql.AlterableTable. ModifyColumn operations are only used for operations that change only
// the schema of a table, not the data. For those operations, |RewriteInserter| is used.
func (t *AlterableDoltTable) ModifyColumn(ctx *sql.Context, columnName string, column *sql.Column, order *sql.ColumnOrder) error {
	ws, err := t.db.GetWorkingSet(ctx)
	if err != nil {
		return err
	}
	root := ws.WorkingRoot()

	table, _, err := root.GetTable(ctx, t.tableName)
	if err != nil {
		return err
	}

	sch, err := table.GetSchema(ctx)
	if err != nil {
		return err
	}

	existingCol, ok := sch.GetAllCols().GetByNameCaseInsensitive(columnName)
	if !ok {
		panic(fmt.Sprintf("Column %s not found. This is a bug.", columnName))
	}

	col, err := sqlutil.ToDoltCol(existingCol.Tag, column)
	if err != nil {
		return err
	}

	// TODO: move this logic into ShouldRewrite
	if !existingCol.TypeInfo.Equals(col.TypeInfo) {
		if existingCol.Kind != col.Kind { // We only change the tag when the underlying Noms kind changes
			tags, err := root.GenerateTagsForNewColumns(ctx, t.tableName, []string{col.Name}, []types.NomsKind{col.Kind}, nil)
			if err != nil {
				return err
			}
			if len(tags) != 1 {
				return fmt.Errorf("expected a generated tag length of 1")
			}
			col.Tag = tags[0]
		}
	}

	updatedTable, err := modifyColumn(ctx, table, existingCol, col, order)
	if err != nil {
		return err
	}

	// For auto columns modified to be auto increment, we have more work to do
	if !existingCol.AutoIncrement && col.AutoIncrement {
		seq, err := t.getFirstAutoIncrementValue(ctx, columnName, column.Type, updatedTable)
		if err != nil {
			return err
		}

		updatedTable, err = updatedTable.SetAutoIncrementValue(ctx, seq)
		if err != nil {
			return err
		}

		ait, err := t.db.gs.GetAutoIncrementTracker(ctx, ws)
		if err != nil {
			return err
		}

		// TODO: this isn't transactional, and it should be
		ait.AddNewTable(t.tableName)
		ait.Set(t.tableName, seq)
	}

	newRoot, err := root.PutTable(ctx, t.tableName, updatedTable)
	if err != nil {
		return err
	}

	err = t.setRoot(ctx, newRoot)
	if err != nil {
		return err
	}

	return nil
	// TODO: we can't make this update right now because renames happen in two passes if you rename a column mentioned in
	//  a default value, and one of those two passes will have the old name for the column. Fix this by not analyzing
	//  column defaults in NewDoltTable.
	// return t.updateFromRoot(ctx, newRoot)
}

// getFirstAutoIncrementValue returns the next auto increment value for a table that just acquired one through an
// ALTER statement.
// TODO: this could use an index and avoid a full table scan in many cases
func (t *AlterableDoltTable) getFirstAutoIncrementValue(
	ctx *sql.Context,
	columnName string,
	columnType sql.Type,
	table *doltdb.Table,
) (uint64, error) {
	updatedSch, err := table.GetSchema(ctx)
	if err != nil {
		return 0, err
	}

	rowData, err := table.GetRowData(ctx)
	if err != nil {
		return 0, err
	}

	// Note that we aren't calling the public PartitionRows, because it always gets the table data from the session
	// root, which hasn't been updated yet
	rowIter, err := partitionRows(ctx, table, t.sqlSch.Schema, t.projectedCols, index.SinglePartition{RowData: rowData})
	if err != nil {
		return 0, err
	}

	initialValue := columnType.Zero()
	colIdx := updatedSch.GetAllCols().IndexOf(columnName)

	for {
		r, err := rowIter.Next(ctx)
		if err == io.EOF {
			break
		} else if err != nil {
			return 0, err
		}

		cmp, err := columnType.Compare(initialValue, r[colIdx])
		if err != nil {
			return 0, err
		}
		if cmp < 0 {
			initialValue = r[colIdx]
		}
	}

	seq, err := globalstate.CoerceAutoIncrementValue(initialValue)
	if err != nil {
		return 0, err
	}
	seq++

	return seq, nil
}

func increment(val types.Value) types.Value {
	switch val := val.(type) {
	case types.Int:
		return val + 1
	case types.Float:
		return val + 1
	case types.Uint:
		return val + 1
	default:
		panic(fmt.Sprintf("unexpected auto inc column type %T", val))
	}
}

// CreateIndex implements sql.IndexAlterableTable
func (t *AlterableDoltTable) CreateIndex(
	ctx *sql.Context,
	indexName string,
	using sql.IndexUsing,
	constraint sql.IndexConstraint,
	indexColumns []sql.IndexColumn,
	comment string,
) error {
	if constraint != sql.IndexConstraint_None && constraint != sql.IndexConstraint_Unique {
		return fmt.Errorf("only the following types of index constraints are supported: none, unique")
	}
	columns := make([]string, len(indexColumns))
	for i, indexCol := range indexColumns {
		columns[i] = indexCol.Name
	}

	table, err := t.DoltTable.DoltTable(ctx)
	if err != nil {
		return err
	}

	ret, err := creation.CreateIndex(
		ctx,
		table,
		indexName,
		columns,
		constraint == sql.IndexConstraint_Unique,
		true,
		comment,
		t.opts,
	)
	if err != nil {
		return err
	}
	root, err := t.getRoot(ctx)
	if err != nil {
		return err
	}
	if ret.OldIndex != nil && ret.OldIndex != ret.NewIndex { // old index was replaced, so we update foreign keys
		fkc, err := root.GetForeignKeyCollection(ctx)
		if err != nil {
			return err
		}
		for _, fk := range fkc.AllKeys() {
			newFk := fk
			if t.tableName == fk.TableName && fk.TableIndex == ret.OldIndex.Name() {
				newFk.TableIndex = ret.NewIndex.Name()
			}
			if t.tableName == fk.ReferencedTableName && fk.ReferencedTableIndex == ret.OldIndex.Name() {
				newFk.ReferencedTableIndex = ret.NewIndex.Name()
			}
			fkc.RemoveKeys(fk)
			err = fkc.AddKeys(newFk)
			if err != nil {
				return err
			}
		}
		root, err = root.PutForeignKeyCollection(ctx, fkc)
		if err != nil {
			return err
		}
	}
	newRoot, err := root.PutTable(ctx, t.tableName, ret.NewTable)
	if err != nil {
		return err
	}

	err = t.setRoot(ctx, newRoot)

	if err != nil {
		return err
	}
	return t.updateFromRoot(ctx, newRoot)
}

// DropIndex implements sql.IndexAlterableTable
func (t *AlterableDoltTable) DropIndex(ctx *sql.Context, indexName string) error {
	// We disallow removing internal dolt_ tables from SQL directly
	if strings.HasPrefix(indexName, "dolt_") {
		return fmt.Errorf("dolt internal indexes may not be dropped")
	}
	root, err := t.getRoot(ctx)
	if err != nil {
		return err
	}

	newTable, _, err := t.dropIndex(ctx, indexName)
	if err != nil {
		return err
	}
	newRoot, err := root.PutTable(ctx, t.tableName, newTable)
	if err != nil {
		return err
	}
	err = t.setRoot(ctx, newRoot)
	if err != nil {
		return err
	}
	return t.updateFromRoot(ctx, newRoot)
}

// RenameIndex implements sql.IndexAlterableTable
func (t *AlterableDoltTable) RenameIndex(ctx *sql.Context, fromIndexName string, toIndexName string) error {
	// RenameIndex will error if there is a name collision or an index does not exist
	_, err := t.sch.Indexes().RenameIndex(fromIndexName, toIndexName)
	if err != nil {
		return err
	}

	table, err := t.DoltTable.DoltTable(ctx)
	if err != nil {
		return err
	}

	newTable, err := table.UpdateSchema(ctx, t.sch)
	if err != nil {
		return err
	}
	newTable, err = newTable.RenameIndexRowData(ctx, fromIndexName, toIndexName)
	if err != nil {
		return err
	}

	root, err := t.getRoot(ctx)
	if err != nil {
		return err
	}
	newRoot, err := root.PutTable(ctx, t.tableName, newTable)
	if err != nil {
		return err
	}

	err = t.setRoot(ctx, newRoot)
	if err != nil {
		return err
	}
	return t.updateFromRoot(ctx, newRoot)
}

// AddForeignKey implements sql.ForeignKeyTable
func (t *AlterableDoltTable) AddForeignKey(ctx *sql.Context, sqlFk sql.ForeignKeyConstraint) error {
	if sqlFk.Name != "" && !doltdb.IsValidForeignKeyName(sqlFk.Name) {
		return fmt.Errorf("invalid foreign key name `%s` as it must match the regular expression %s", sqlFk.Name, doltdb.ForeignKeyNameRegexStr)
	}
	if strings.ToLower(sqlFk.Database) != strings.ToLower(sqlFk.ParentDatabase) || strings.ToLower(sqlFk.Database) != strings.ToLower(t.db.Name()) {
		return fmt.Errorf("only foreign keys on the same database are currently supported")
	}

	root, err := t.getRoot(ctx)
	if err != nil {
		return err
	}
	tbl, _, ok, err := root.GetTableInsensitive(ctx, t.tableName)
	if err != nil {
		return err
	}
	if !ok {
		return sql.ErrTableNotFound.New(t.tableName)
	}

	onUpdateRefAction, err := parseFkReferentialAction(sqlFk.OnUpdate)
	if err != nil {
		return err
	}
	onDeleteRefAction, err := parseFkReferentialAction(sqlFk.OnDelete)
	if err != nil {
		return err
	}

	var doltFk doltdb.ForeignKey

	if sqlFk.IsResolved {
		colTags := make([]uint64, len(sqlFk.Columns))
		for i, col := range sqlFk.Columns {
			tableCol, ok := t.sch.GetAllCols().GetByNameCaseInsensitive(col)
			if !ok {
				return fmt.Errorf("table `%s` does not have column `%s`", sqlFk.Table, col)
			}
			colTags[i] = tableCol.Tag
		}

		var refTbl *doltdb.Table
		var ok bool
		var refSch schema.Schema
		if sqlFk.IsSelfReferential() {
			refTbl = tbl
			refSch = t.sch
		} else {
			refTbl, _, ok, err = root.GetTableInsensitive(ctx, sqlFk.ParentTable)
			if err != nil {
				return err
			}
			if !ok {
				return fmt.Errorf("referenced table `%s` does not exist", sqlFk.ParentTable)
			}
			refSch, err = refTbl.GetSchema(ctx)
			if err != nil {
				return err
			}
		}

		refColTags := make([]uint64, len(sqlFk.ParentColumns))
		for i, name := range sqlFk.ParentColumns {
			refCol, ok := refSch.GetAllCols().GetByNameCaseInsensitive(name)
			if !ok {
				return fmt.Errorf("table `%s` does not have column `%s`", sqlFk.ParentTable, name)
			}
			refColTags[i] = refCol.Tag
		}

		tableIndex, ok, err := findIndexWithPrefix(t.sch, sqlFk.Columns)
		if err != nil {
			return err
		}
		if !ok {
			// The engine matched on a primary key, and Dolt does not yet support using the primary key within the
			// schema.Index interface (which is used internally to represent indexes across the codebase). In the
			// meantime, we must generate a duplicate key over the primary key.
			//TODO: use the primary key as-is
			idxReturn, err := creation.CreateIndex(ctx, tbl, "", sqlFk.Columns, false, false, "", editor.Options{
				ForeignKeyChecksDisabled: true,
				Deaf:                     t.opts.Deaf,
				Tempdir:                  t.opts.Tempdir,
			})
			if err != nil {
				return err
			}
			tableIndex = idxReturn.NewIndex
			tbl = idxReturn.NewTable
			root, err = root.PutTable(ctx, t.tableName, idxReturn.NewTable)
			if sqlFk.IsSelfReferential() {
				refTbl = idxReturn.NewTable
			}
		}

		refTableIndex, ok, err := findIndexWithPrefix(refSch, sqlFk.ParentColumns)
		if err != nil {
			return err
		}
		if !ok {
			// The engine matched on a primary key, and Dolt does not yet support using the primary key within the
			// schema.Index interface (which is used internally to represent indexes across the codebase). In the
			// meantime, we must generate a duplicate key over the primary key.
			//TODO: use the primary key as-is
			var refPkTags []uint64
			for _, i := range refSch.GetPkOrdinals() {
				refPkTags = append(refPkTags, refSch.GetAllCols().GetAtIndex(i).Tag)
			}

			var colNames []string
			for _, t := range refColTags {
				c, _ := refSch.GetAllCols().GetByTag(t)
				colNames = append(colNames, c.Name)
			}

			// Our duplicate index is only unique if it's the entire primary key (which is by definition unique)
			unique := len(refPkTags) == len(refColTags)
			idxReturn, err := creation.CreateIndex(ctx, refTbl, "", colNames, unique, false, "", editor.Options{
				ForeignKeyChecksDisabled: true,
				Deaf:                     t.opts.Deaf,
				Tempdir:                  t.opts.Tempdir,
			})
			if err != nil {
				return err
			}
			refTbl = idxReturn.NewTable
			refTableIndex = idxReturn.NewIndex
			root, err = root.PutTable(ctx, sqlFk.ParentTable, idxReturn.NewTable)
			if err != nil {
				return err
			}
		}

		doltFk = doltdb.ForeignKey{
			Name:                   sqlFk.Name,
			TableName:              sqlFk.Table,
			TableIndex:             tableIndex.Name(),
			TableColumns:           colTags,
			ReferencedTableName:    sqlFk.ParentTable,
			ReferencedTableIndex:   refTableIndex.Name(),
			ReferencedTableColumns: refColTags,
			OnUpdate:               onUpdateRefAction,
			OnDelete:               onDeleteRefAction,
			UnresolvedFKDetails: doltdb.UnresolvedFKDetails{
				TableColumns:           sqlFk.Columns,
				ReferencedTableColumns: sqlFk.ParentColumns,
			},
		}
	} else {
		doltFk = doltdb.ForeignKey{
			Name:                   sqlFk.Name,
			TableName:              sqlFk.Table,
			TableIndex:             "",
			TableColumns:           nil,
			ReferencedTableName:    sqlFk.ParentTable,
			ReferencedTableIndex:   "",
			ReferencedTableColumns: nil,
			OnUpdate:               onUpdateRefAction,
			OnDelete:               onDeleteRefAction,
			UnresolvedFKDetails: doltdb.UnresolvedFKDetails{
				TableColumns:           sqlFk.Columns,
				ReferencedTableColumns: sqlFk.ParentColumns,
			},
		}
	}

	fkc, err := root.GetForeignKeyCollection(ctx)
	if err != nil {
		return err
	}
	err = fkc.AddKeys(doltFk)
	if err != nil {
		return err
	}
	root, err = root.PutForeignKeyCollection(ctx, fkc)
	if err != nil {
		return err
	}

	err = t.setRoot(ctx, root)
	if err != nil {
		return err
	}
	return t.updateFromRoot(ctx, root)
}

// DropForeignKey implements sql.ForeignKeyTable
func (t *AlterableDoltTable) DropForeignKey(ctx *sql.Context, fkName string) error {
	root, err := t.getRoot(ctx)
	if err != nil {
		return err
	}
	fkc, err := root.GetForeignKeyCollection(ctx)
	if err != nil {
		return err
	}
	if !fkc.RemoveKeyByName(fkName) {
		return sql.ErrForeignKeyNotFound.New(fkName, t.tableName)
	}
	newRoot, err := root.PutForeignKeyCollection(ctx, fkc)
	if err != nil {
		return err
	}

	err = t.setRoot(ctx, newRoot)
	if err != nil {
		return err
	}
	return t.updateFromRoot(ctx, newRoot)
}

// UpdateForeignKey implements sql.ForeignKeyTable
func (t *AlterableDoltTable) UpdateForeignKey(ctx *sql.Context, fkName string, sqlFk sql.ForeignKeyConstraint) error {
	root, err := t.getRoot(ctx)
	if err != nil {
		return err
	}
	fkc, err := root.GetForeignKeyCollection(ctx)
	if err != nil {
		return err
	}
	doltFk, ok := fkc.GetByNameCaseInsensitive(fkName)
	if !ok {
		return sql.ErrForeignKeyNotFound.New(fkName, t.tableName)
	}
	fkc.RemoveKeyByName(doltFk.Name)
	doltFk.TableName = sqlFk.Table
	doltFk.ReferencedTableName = sqlFk.ParentTable
	doltFk.UnresolvedFKDetails.TableColumns = sqlFk.Columns
	doltFk.UnresolvedFKDetails.ReferencedTableColumns = sqlFk.ParentColumns

	if doltFk.IsResolved() && !sqlFk.IsResolved { // Need to unresolve the foreign key
		doltFk.TableIndex = ""
		doltFk.TableColumns = nil
		doltFk.ReferencedTableIndex = ""
		doltFk.ReferencedTableColumns = nil
	} else if !doltFk.IsResolved() && sqlFk.IsResolved { // Need to assign tags and indexes since it's resolved
		tbl, _, ok, err := root.GetTableInsensitive(ctx, t.tableName)
		if err != nil {
			return err
		}
		if !ok {
			return sql.ErrTableNotFound.New(t.tableName)
		}

		colTags := make([]uint64, len(sqlFk.Columns))
		for i, col := range sqlFk.Columns {
			tableCol, ok := t.sch.GetAllCols().GetByNameCaseInsensitive(col)
			if !ok {
				return fmt.Errorf("table `%s` does not have column `%s`", sqlFk.Table, col)
			}
			colTags[i] = tableCol.Tag
		}

		var refTbl *doltdb.Table
		var refSch schema.Schema
		if sqlFk.IsSelfReferential() {
			refTbl = tbl
			refSch = t.sch
		} else {
			refTbl, _, ok, err = root.GetTableInsensitive(ctx, sqlFk.ParentTable)
			if err != nil {
				return err
			}
			if !ok {
				return fmt.Errorf("referenced table `%s` does not exist", sqlFk.ParentTable)
			}
			refSch, err = refTbl.GetSchema(ctx)
			if err != nil {
				return err
			}
		}

		refColTags := make([]uint64, len(sqlFk.ParentColumns))
		for i, name := range sqlFk.ParentColumns {
			refCol, ok := refSch.GetAllCols().GetByNameCaseInsensitive(name)
			if !ok {
				return fmt.Errorf("table `%s` does not have column `%s`", sqlFk.ParentTable, name)
			}
			refColTags[i] = refCol.Tag
		}

		tableIndex, ok, err := findIndexWithPrefix(t.sch, sqlFk.Columns)
		if err != nil {
			return err
		}
		if !ok {
			// The engine matched on a primary key, and Dolt does not yet support using the primary key within the
			// schema.Index interface (which is used internally to represent indexes across the codebase). In the
			// meantime, we must generate a duplicate key over the primary key.
			//TODO: use the primary key as-is
			idxReturn, err := creation.CreateIndex(ctx, tbl, "", sqlFk.Columns, false, false, "", editor.Options{
				ForeignKeyChecksDisabled: true,
				Deaf:                     t.opts.Deaf,
				Tempdir:                  t.opts.Tempdir,
			})
			if err != nil {
				return err
			}
			tableIndex = idxReturn.NewIndex
			tbl = idxReturn.NewTable
			root, err = root.PutTable(ctx, t.tableName, idxReturn.NewTable)
			if sqlFk.IsSelfReferential() {
				refTbl = idxReturn.NewTable
			}
		}

		refTableIndex, ok, err := findIndexWithPrefix(refSch, sqlFk.ParentColumns)
		if err != nil {
			return err
		}
		if !ok {
			// The engine matched on a primary key, and Dolt does not yet support using the primary key within the
			// schema.Index interface (which is used internally to represent indexes across the codebase). In the
			// meantime, we must generate a duplicate key over the primary key.
			//TODO: use the primary key as-is
			var refPkTags []uint64
			for _, i := range refSch.GetPkOrdinals() {
				refPkTags = append(refPkTags, refSch.GetAllCols().GetAtIndex(i).Tag)
			}

			var colNames []string
			for _, t := range refColTags {
				c, _ := refSch.GetAllCols().GetByTag(t)
				colNames = append(colNames, c.Name)
			}

			// Our duplicate index is only unique if it's the entire primary key (which is by definition unique)
			unique := len(refPkTags) == len(refColTags)
			idxReturn, err := creation.CreateIndex(ctx, refTbl, "", colNames, unique, false, "", editor.Options{
				ForeignKeyChecksDisabled: true,
				Deaf:                     t.opts.Deaf,
				Tempdir:                  t.opts.Tempdir,
			})
			if err != nil {
				return err
			}
			refTbl = idxReturn.NewTable
			refTableIndex = idxReturn.NewIndex
			root, err = root.PutTable(ctx, sqlFk.ParentTable, idxReturn.NewTable)
			if err != nil {
				return err
			}
		}

		doltFk.TableIndex = tableIndex.Name()
		doltFk.TableColumns = colTags
		doltFk.ReferencedTableIndex = refTableIndex.Name()
		doltFk.ReferencedTableColumns = refColTags
	}

	err = fkc.AddKeys(doltFk)
	if err != nil {
		return err
	}
	newRoot, err := root.PutForeignKeyCollection(ctx, fkc)
	if err != nil {
		return err
	}
	err = t.setRoot(ctx, newRoot)
	if err != nil {
		return err
	}
	return t.updateFromRoot(ctx, newRoot)
}

// CreateIndexForForeignKey implements sql.ForeignKeyTable
func (t *AlterableDoltTable) CreateIndexForForeignKey(ctx *sql.Context, indexName string, using sql.IndexUsing, constraint sql.IndexConstraint, indexColumns []sql.IndexColumn) error {
	if constraint != sql.IndexConstraint_None && constraint != sql.IndexConstraint_Unique {
		return fmt.Errorf("only the following types of index constraints are supported: none, unique")
	}
	columns := make([]string, len(indexColumns))
	for i, indexCol := range indexColumns {
		columns[i] = indexCol.Name
	}

	table, err := t.DoltTable.DoltTable(ctx)
	if err != nil {
		return err
	}

	ret, err := creation.CreateIndex(
		ctx,
		table,
		indexName,
		columns,
		constraint == sql.IndexConstraint_Unique,
		false,
		"",
		t.opts,
	)
	if err != nil {
		return err
	}
	root, err := t.getRoot(ctx)
	if err != nil {
		return err
	}
	newRoot, err := root.PutTable(ctx, t.tableName, ret.NewTable)
	if err != nil {
		return err
	}

	err = t.setRoot(ctx, newRoot)

	if err != nil {
		return err
	}
	return t.updateFromRoot(ctx, newRoot)
}

// GetForeignKeyUpdater implements sql.ForeignKeyTable
func (t *AlterableDoltTable) GetForeignKeyUpdater(ctx *sql.Context) sql.ForeignKeyUpdater {
	te, err := t.getTableEditor(ctx)
	if err != nil {
		return sqlutil.NewStaticErrorEditor(err)
	}
	return te
}

// toForeignKeyConstraint converts a Dolt resolved foreign key to a GMS foreign key. If the key is unresolved, then this
// function should not be used.
func toForeignKeyConstraint(fk doltdb.ForeignKey, dbName string, childSch, parentSch schema.Schema) (cst sql.ForeignKeyConstraint, err error) {
	cst = sql.ForeignKeyConstraint{
		Name:           fk.Name,
		Database:       dbName,
		Table:          fk.TableName,
		Columns:        make([]string, len(fk.TableColumns)),
		ParentDatabase: dbName,
		ParentTable:    fk.ReferencedTableName,
		ParentColumns:  make([]string, len(fk.ReferencedTableColumns)),
		OnUpdate:       toReferentialAction(fk.OnUpdate),
		OnDelete:       toReferentialAction(fk.OnDelete),
		IsResolved:     fk.IsResolved(),
	}

	for i, tag := range fk.TableColumns {
		c, ok := childSch.GetAllCols().GetByTag(tag)
		if !ok {
			return cst, fmt.Errorf("cannot find column for tag %d "+
				"in table %s used in foreign key %s", tag, fk.TableName, fk.Name)
		}
		cst.Columns[i] = c.Name
	}

	for i, tag := range fk.ReferencedTableColumns {
		c, ok := parentSch.GetAllCols().GetByTag(tag)
		if !ok {
			return cst, fmt.Errorf("cannot find column for tag %d "+
				"in table %s used in foreign key %s", tag, fk.ReferencedTableName, fk.Name)
		}
		cst.ParentColumns[i] = c.Name

	}

	return cst, nil
}

func toReferentialAction(opt doltdb.ForeignKeyReferentialAction) sql.ForeignKeyReferentialAction {
	switch opt {
	case doltdb.ForeignKeyReferentialAction_DefaultAction:
		return sql.ForeignKeyReferentialAction_DefaultAction
	case doltdb.ForeignKeyReferentialAction_Cascade:
		return sql.ForeignKeyReferentialAction_Cascade
	case doltdb.ForeignKeyReferentialAction_NoAction:
		return sql.ForeignKeyReferentialAction_NoAction
	case doltdb.ForeignKeyReferentialAction_Restrict:
		return sql.ForeignKeyReferentialAction_Restrict
	case doltdb.ForeignKeyReferentialAction_SetNull:
		return sql.ForeignKeyReferentialAction_SetNull
	default:
		panic(fmt.Sprintf("Unhandled foreign key referential action %v", opt))
	}
}

func parseFkReferentialAction(refOp sql.ForeignKeyReferentialAction) (doltdb.ForeignKeyReferentialAction, error) {
	switch refOp {
	case sql.ForeignKeyReferentialAction_DefaultAction:
		return doltdb.ForeignKeyReferentialAction_DefaultAction, nil
	case sql.ForeignKeyReferentialAction_Restrict:
		return doltdb.ForeignKeyReferentialAction_Restrict, nil
	case sql.ForeignKeyReferentialAction_Cascade:
		return doltdb.ForeignKeyReferentialAction_Cascade, nil
	case sql.ForeignKeyReferentialAction_NoAction:
		return doltdb.ForeignKeyReferentialAction_NoAction, nil
	case sql.ForeignKeyReferentialAction_SetNull:
		return doltdb.ForeignKeyReferentialAction_SetNull, nil
	case sql.ForeignKeyReferentialAction_SetDefault:
		return doltdb.ForeignKeyReferentialAction_DefaultAction, sql.ErrForeignKeySetDefault.New()
	default:
		return doltdb.ForeignKeyReferentialAction_DefaultAction, fmt.Errorf("unknown foreign key referential action: %v", refOp)
	}
}

// dropIndex drops the given index on the given table with the given schema. Returns the updated table and updated schema.
func (t *AlterableDoltTable) dropIndex(ctx *sql.Context, indexName string) (*doltdb.Table, schema.Schema, error) {
	// RemoveIndex returns an error if the index does not exist, no need to do twice
	_, err := t.sch.Indexes().RemoveIndex(indexName)
	if err != nil {
		return nil, nil, err
	}

	table, err := t.DoltTable.DoltTable(ctx)
	if err != nil {
		return nil, nil, err
	}

	newTable, err := table.UpdateSchema(ctx, t.sch)
	if err != nil {
		return nil, nil, err
	}
	newTable, err = newTable.DeleteIndexRowData(ctx, indexName)
	if err != nil {
		return nil, nil, err
	}
	tblSch, err := newTable.GetSchema(ctx)
	if err != nil {
		return nil, nil, err
	}
	return newTable, tblSch, nil
}

func (t *AlterableDoltTable) updateFromRoot(ctx *sql.Context, root *doltdb.RootValue) error {
	updatedTableSql, ok, err := t.db.getTable(ctx, root, t.tableName)
	if err != nil {
		return err
	}
	if !ok {
		return fmt.Errorf("table `%s` cannot find itself", t.tableName)
	}
	var updatedTable *AlterableDoltTable
	if doltdb.HasDoltPrefix(t.tableName) && !doltdb.IsReadOnlySystemTable(t.tableName) {
		updatedTable = &AlterableDoltTable{*updatedTableSql.(*WritableDoltTable)}
	} else {
		updatedTable = updatedTableSql.(*AlterableDoltTable)
	}
	t.WritableDoltTable.DoltTable = updatedTable.WritableDoltTable.DoltTable
	return nil
}

func (t *AlterableDoltTable) CreateCheck(ctx *sql.Context, check *sql.CheckDefinition) error {
	root, err := t.getRoot(ctx)
	if err != nil {
		return err
	}

	updatedTable, _, err := root.GetTable(ctx, t.tableName)
	if err != nil {
		return err
	}

	sch, err := updatedTable.GetSchema(ctx)
	if err != nil {
		return err
	}

	check = &(*check)
	if check.Name == "" {
		var err error
		check.Name, err = t.generateCheckName(ctx, check)
		if err != nil {
			return err
		}
	}

	_, err = sch.Checks().AddCheck(check.Name, check.CheckExpression, check.Enforced)
	if err != nil {
		return err
	}

	table, err := t.DoltTable.DoltTable(ctx)
	if err != nil {
		return err
	}

	newTable, err := table.UpdateSchema(ctx, sch)
	if err != nil {
		return err
	}

	newRoot, err := root.PutTable(ctx, t.tableName, newTable)
	if err != nil {
		return err
	}

	err = t.setRoot(ctx, newRoot)
	if err != nil {
		return err
	}

	return t.updateFromRoot(ctx, newRoot)
}

func (t *AlterableDoltTable) DropCheck(ctx *sql.Context, chName string) error {
	root, err := t.getRoot(ctx)
	if err != nil {
		return err
	}

	updatedTable, _, err := root.GetTable(ctx, t.tableName)
	if err != nil {
		return err
	}

	sch, err := updatedTable.GetSchema(ctx)
	if err != nil {
		return err
	}

	err = sch.Checks().DropCheck(chName)
	if err != nil {
		return err
	}

	table, err := t.DoltTable.DoltTable(ctx)
	if err != nil {
		return err
	}

	newTable, err := table.UpdateSchema(ctx, sch)
	if err != nil {
		return err
	}

	newRoot, err := root.PutTable(ctx, t.tableName, newTable)
	if err != nil {
		return err
	}

	err = t.setRoot(ctx, newRoot)
	if err != nil {
		return err
	}

	return t.updateFromRoot(ctx, newRoot)
}

func (t *AlterableDoltTable) generateCheckName(ctx *sql.Context, check *sql.CheckDefinition) (string, error) {
	var bb bytes.Buffer
	bb.Write([]byte(check.CheckExpression))
	hash := hash.Of(bb.Bytes())

	hashedName := fmt.Sprintf("chk_%s", hash.String()[:8])
	name := hashedName

	var i int
	for {
		exists, err := t.constraintNameExists(ctx, name)
		if err != nil {
			return "", err
		}
		if !exists {
			break
		}

		name = fmt.Sprintf("%s_%d", hashedName, i)
		i++
	}

	return name, nil
}

func (t *AlterableDoltTable) constraintNameExists(ctx *sql.Context, name string) (bool, error) {
	keys, err := t.GetDeclaredForeignKeys(ctx)
	if err != nil {
		return false, err
	}

	for _, key := range keys {
		if strings.ToLower(key.Name) == strings.ToLower(name) {
			return true, nil
		}
	}

	checks, err := t.GetChecks(ctx)
	if err != nil {
		return false, err
	}

	for _, check := range checks {
		if strings.ToLower(check.Name) == strings.ToLower(name) {
			return true, nil
		}
	}

	return false, nil
}

func (t *AlterableDoltTable) CreatePrimaryKey(ctx *sql.Context, columns []sql.IndexColumn) error {
	if types.IsFormat_DOLT_1(t.nbf) {
		return nil
	}

	table, err := t.DoltTable.DoltTable(ctx)
	if err != nil {
		return err
	}

	table, err = addPrimaryKeyToTable(ctx, table, t.tableName, t.nbf, columns, t.opts)
	if err != nil {
		return err
	}

	root, err := t.getRoot(ctx)
	if err != nil {
		return err
	}

	// Update the root with the new table
	newRoot, err := root.PutTable(ctx, t.tableName, table)
	if err != nil {
		return err
	}

	err = t.setRoot(ctx, newRoot)
	if err != nil {
		return err
	}

	return t.updateFromRoot(ctx, newRoot)
}

func (t *AlterableDoltTable) DropPrimaryKey(ctx *sql.Context) error {
	if types.IsFormat_DOLT_1(t.nbf) {
		return nil
	}

	// Ensure that no auto increment requirements exist on this table
	if t.autoIncCol.AutoIncrement {
		return sql.ErrWrongAutoKey.New()
	}

	root, err := t.getRoot(ctx)
	if err != nil {
		return err
	}

	fkc, err := root.GetForeignKeyCollection(ctx)
	if err != nil {
		return err
	}

	fkcUpdates, err := backupFkcIndexesForPkDrop(ctx, t.sch, fkc)
	if err != nil {
		return err
	}

	err = fkc.UpdateIndexes(ctx, t.sch, fkcUpdates)
	if err != nil {
		return err
	}

	newRoot, err := root.PutForeignKeyCollection(ctx, fkc)
	if err != nil {
		return err
	}

	table, err := t.DoltTable.DoltTable(ctx)
	if err != nil {
		return err
	}

	table, err = dropPrimaryKeyFromTable(ctx, table, t.nbf, t.opts)
	if err != nil {
		return err
	}

	// Update the root with the new table
	newRoot, err = newRoot.PutTable(ctx, t.tableName, table)
	if err != nil {
		return err
	}

	err = t.setRoot(ctx, newRoot)
	if err != nil {
		return err
	}

	return t.updateFromRoot(ctx, newRoot)
}

func findIndexWithPrefix(sch schema.Schema, prefixCols []string) (schema.Index, bool, error) {
	type idxWithLen struct {
		schema.Index
		colLen int
	}

	prefixCols = lowercaseSlice(prefixCols)
	indexes := sch.Indexes().AllIndexes()
	colLen := len(prefixCols)
	var indexesWithLen []idxWithLen
	for _, idx := range indexes {
		idxCols := lowercaseSlice(idx.ColumnNames())
		if ok, prefixCount := colsAreIndexSubset(prefixCols, idxCols); ok && prefixCount == colLen {
			indexesWithLen = append(indexesWithLen, idxWithLen{idx, len(idxCols)})
		}
	}
	if len(indexesWithLen) == 0 {
		return nil, false, nil
	}

	sort.Slice(indexesWithLen, func(i, j int) bool {
		idxI := indexesWithLen[i]
		idxJ := indexesWithLen[j]
		if idxI.colLen == colLen && idxJ.colLen != colLen {
			return true
		} else if idxI.colLen != colLen && idxJ.colLen == colLen {
			return false
		} else if idxI.colLen != idxJ.colLen {
			return idxI.colLen > idxJ.colLen
		} else {
			return idxI.Index.Name() < idxJ.Index.Name()
		}
	})
	sortedIndexes := make([]schema.Index, len(indexesWithLen))
	for i := 0; i < len(sortedIndexes); i++ {
		sortedIndexes[i] = indexesWithLen[i].Index
	}
	return sortedIndexes[0], true, nil
}

func colsAreIndexSubset(cols, indexCols []string) (ok bool, prefixCount int) {
	if len(cols) > len(indexCols) {
		return false, 0
	}

	visitedIndexCols := make([]bool, len(indexCols))
	for _, expr := range cols {
		found := false
		for j, indexExpr := range indexCols {
			if visitedIndexCols[j] {
				continue
			}
			if expr == indexExpr {
				visitedIndexCols[j] = true
				found = true
				break
			}
		}
		if !found {
			return false, 0
		}
	}

	// This checks the length of the prefix by checking how many true booleans are encountered before the first false
	for i, visitedCol := range visitedIndexCols {
		if visitedCol {
			continue
		}
		return true, i
	}

	return true, len(cols)
}

func lowercaseSlice(strs []string) []string {
	newStrs := make([]string, len(strs))
	for i, str := range strs {
		newStrs[i] = strings.ToLower(str)
	}
	return newStrs
}<|MERGE_RESOLUTION|>--- conflicted
+++ resolved
@@ -76,10 +76,7 @@
 	Project() []string
 }
 
-<<<<<<< HEAD
-=======
 // DoltTableStatistics holds the statistics for dolt tables
->>>>>>> ba3733a9
 type DoltTableStatistics struct {
 	rowCount     uint64
 	nullCount    uint64
@@ -102,22 +99,16 @@
 }
 
 func (ds *DoltTableStatistics) Histogram(colName string) (*sql.Histogram, error) {
-<<<<<<< HEAD
 	if res, ok := ds.histogramMap[colName]; ok {
 		return res, nil
 	}
-=======
->>>>>>> ba3733a9
 	return &sql.Histogram{}, fmt.Errorf("column %s not found", colName)
 }
 
 func (ds *DoltTableStatistics) HistogramMap() sql.HistogramMap {
-<<<<<<< HEAD
 	if len(ds.histogramMap) == 0 {
 		return nil
 	}
-=======
->>>>>>> ba3733a9
 	return ds.histogramMap
 }
 
@@ -319,8 +310,6 @@
 	return t.tableName
 }
 
-<<<<<<< HEAD
-=======
 // NumRows returns the unfiltered count of rows contained in the table
 func (t *DoltTable) numRows(ctx *sql.Context) (uint64, error) {
 	table, err := t.DoltTable(ctx)
@@ -336,7 +325,6 @@
 	return m.Count(), nil
 }
 
->>>>>>> ba3733a9
 // Format returns the NomsBinFormat for the underlying table
 func (t *DoltTable) Format() *types.NomsBinFormat {
 	return t.nbf
@@ -382,23 +370,7 @@
 	return false
 }
 
-<<<<<<< HEAD
-// numRows returns the unfiltered count of rows contained in the table
-func (t *DoltTable) numRows(ctx *sql.Context) (uint64, error) {
-	table, err := t.DoltTable(ctx)
-	if err != nil {
-		return 0, err
-	}
-	m, err := table.GetRowData(ctx)
-	if err != nil {
-		return 0, err
-	}
-	return m.Count(), nil
-}
-
-=======
 // DataLength implements the sql.StatisticsTable interface.
->>>>>>> ba3733a9
 func (t *DoltTable) DataLength(ctx *sql.Context) (uint64, error) {
 	schema := t.Schema()
 	var numBytesPerRow uint64 = 0
@@ -435,7 +407,7 @@
 	return numBytesPerRow * numRows, nil
 }
 
-<<<<<<< HEAD
+// AnalyzeTable implements the sql.StatisticsTable interface.
 func (t *DoltTable) AnalyzeTable(ctx *sql.Context) error {
 	table, err := t.DoltTable(ctx)
 	if err != nil {
@@ -577,6 +549,7 @@
 	return nil
 }
 
+// Statistics implements the sql.StatisticsTable interface.
 func (t *DoltTable) Statistics(ctx *sql.Context) (sql.TableStatistics, error) {
 	if t.doltStats != nil {
 		return t.doltStats, nil
@@ -604,24 +577,6 @@
 	t.doltStats = stats.(*DoltTableStatistics)
 
 	return t.doltStats, nil
-=======
-// TODO: Have actual implementations for AnalyzeTable and Statistics; this is just a quick fix to unblock others.
-
-// AnalyzeTable implements the sql.StatisticsTable interface.
-func (t *DoltTable) AnalyzeTable(ctx *sql.Context) error {
-	return nil
-}
-
-// Statistics implements the sql.StatisticsTable interface.
-func (t *DoltTable) Statistics(ctx *sql.Context) (sql.TableStatistics, error) {
-	numRows, err := t.numRows(ctx)
-	if err != nil {
-		return nil, err
-	}
-	return &DoltTableStatistics{
-		rowCount: numRows,
-	}, nil
->>>>>>> ba3733a9
 }
 
 func (t *DoltTable) PrimaryKeySchema() sql.PrimaryKeySchema {

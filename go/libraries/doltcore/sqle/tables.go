// Copyright 2019 Dolthub, Inc.
//
// Licensed under the Apache License, Version 2.0 (the "License");
// you may not use this file except in compliance with the License.
// You may obtain a copy of the License at
//
//     http://www.apache.org/licenses/LICENSE-2.0
//
// Unless required by applicable law or agreed to in writing, software
// distributed under the License is distributed on an "AS IS" BASIS,
// WITHOUT WARRANTIES OR CONDITIONS OF ANY KIND, either express or implied.
// See the License for the specific language governing permissions and
// limitations under the License.

package sqle

import (
	"bytes"
	"context"
	"errors"
	"fmt"
	"io"
	"math"
	"os"
	"runtime"
	"sort"
	"strconv"
	"strings"
	"sync"

	"github.com/dolthub/go-mysql-server/sql"
	sqltypes "github.com/dolthub/go-mysql-server/sql/types"

	"github.com/dolthub/dolt/go/libraries/doltcore/branch_control"
	"github.com/dolthub/dolt/go/libraries/doltcore/doltdb"
	"github.com/dolthub/dolt/go/libraries/doltcore/doltdb/durable"
	"github.com/dolthub/dolt/go/libraries/doltcore/schema"
	"github.com/dolthub/dolt/go/libraries/doltcore/schema/typeinfo"
	"github.com/dolthub/dolt/go/libraries/doltcore/sqle/dsess"
	"github.com/dolthub/dolt/go/libraries/doltcore/sqle/globalstate"
	"github.com/dolthub/dolt/go/libraries/doltcore/sqle/index"
	"github.com/dolthub/dolt/go/libraries/doltcore/sqle/sqlutil"
	"github.com/dolthub/dolt/go/libraries/doltcore/sqle/writer"
	"github.com/dolthub/dolt/go/libraries/doltcore/table/editor"
	"github.com/dolthub/dolt/go/libraries/doltcore/table/editor/creation"
	"github.com/dolthub/dolt/go/store/hash"
	"github.com/dolthub/dolt/go/store/types"
)

const (
	partitionMultiplier = 2.0
)

var MaxRowsPerPartition uint64 = 32 * 1024
var MinRowsPerPartition uint64 = 1024

func init() {
	isTest := false
	for _, arg := range os.Args {
		lwr := strings.ToLower(arg)
		if lwr == "-test.v" ||
			lwr == "-test.run" ||
			strings.HasPrefix(lwr, "-test.testlogfile") ||
			strings.HasPrefix(lwr, "-test.timeout") ||
			strings.HasPrefix(lwr, "-test.count") {
			isTest = true
			break
		}
	}

	if isTest {
		MinRowsPerPartition = 2
	}
}

type projected interface {
	Project() []string
}

// DoltTable implements the sql.Table interface and gives access to dolt table rows and schema.
type DoltTable struct {
	tableName    string
	sqlSch       sql.PrimaryKeySchema
	db           SqlDatabase
	lockedToRoot *doltdb.RootValue
	nbf          *types.NomsBinFormat
	sch          schema.Schema
	autoIncCol   schema.Column

	projectedCols   []uint64
	projectedSchema sql.Schema

	opts editor.Options
}

func NewDoltTable(name string, sch schema.Schema, tbl *doltdb.Table, db SqlDatabase, opts editor.Options) (*DoltTable, error) {
	var autoCol schema.Column
	_ = sch.GetAllCols().Iter(func(tag uint64, col schema.Column) (stop bool, err error) {
		if col.AutoIncrement {
			autoCol = col
			stop = true
		}
		return
	})

	sqlSch, err := sqlutil.FromDoltSchema(name, sch)
	if err != nil {
		return nil, err
	}

	return &DoltTable{
		tableName:     name,
		db:            db,
		nbf:           tbl.Format(),
		sch:           sch,
		sqlSch:        sqlSch,
		autoIncCol:    autoCol,
		projectedCols: nil,
		opts:          opts,
	}, nil
}

// LockedToRoot returns a version of this table with its root value locked to the given value. The table's values will
// not change as the session's root value changes. Appropriate for AS OF queries, or other use cases where the table's
// values should not change throughout execution of a session.
func (t DoltTable) LockedToRoot(ctx *sql.Context, root *doltdb.RootValue) (*DoltTable, error) {
	tbl, ok, err := root.GetTable(ctx, t.tableName)
	if err != nil {
		return nil, err
	} else if !ok {
		return nil, doltdb.ErrTableNotFound
	}

	sch, err := tbl.GetSchema(ctx)
	if err != nil {
		return nil, err
	}

	var autoCol schema.Column
	_ = sch.GetAllCols().Iter(func(tag uint64, col schema.Column) (stop bool, err error) {
		if col.AutoIncrement {
			autoCol = col
			stop = true
		}
		return
	})

	sqlSch, err := sqlutil.FromDoltSchema(t.tableName, sch)
	if err != nil {
		return nil, err
	}

	dt := &DoltTable{
		tableName:    t.tableName,
		db:           t.db,
		nbf:          tbl.Format(),
		sch:          sch,
		sqlSch:       sqlSch,
		autoIncCol:   autoCol,
		opts:         t.opts,
		lockedToRoot: root,
	}
	return dt.WithProjections(t.Projections()).(*DoltTable), nil
}

// Internal interface for declaring the interfaces that read-only dolt tables are expected to implement
// Add new interfaces supported here, rather than in separate type assertions
type doltReadOnlyTableInterface interface {
	sql.Table2
	sql.TemporaryTable
	sql.IndexAddressableTable
	sql.ForeignKeyTable
	sql.StatisticsTable
	sql.CheckTable
	sql.PrimaryKeyTable
}

var _ doltReadOnlyTableInterface = (*DoltTable)(nil)

// projected tables disabled for now.  Looks like some work needs to be done in the analyzer as there are cases
// where the projected columns do not contain every column needed.  Seed this with natural and other joins.  There
// may be other cases.
//var _ sql.ProjectedTable = (*DoltTable)(nil)

// IndexedAccess implements sql.IndexAddressableTable
func (t *DoltTable) IndexedAccess(lookup sql.IndexLookup) sql.IndexedTable {
	return NewIndexedDoltTable(t, lookup.Index.(index.DoltIndex))
}

// doltTable returns the underlying doltTable from the current session
func (t *DoltTable) DoltTable(ctx *sql.Context) (*doltdb.Table, error) {
	root, err := t.workingRoot(ctx)
	if err != nil {
		return nil, err
	}

	table, ok, err := root.GetTable(ctx, t.tableName)
	if err != nil {
		return nil, err
	}
	if !ok {
		return nil, fmt.Errorf("table not found: %s", t.tableName)
	}

	return table, nil
}

// DataCacheKey returns an opaque key that can be compared for equality to see if this
// table's data still matches a previous view of the data that was retrieved
// through DoltTable() or NumRows(), for example.
//
// Returns |false| for |ok| if this table's data is not cacheable.
func (t *DoltTable) DataCacheKey(ctx *sql.Context) (doltdb.DataCacheKey, bool, error) {
	r, err := t.workingRoot(ctx)
	if err != nil {
		return doltdb.DataCacheKey{}, false, err
	}
	key, err := doltdb.NewDataCacheKey(r)
	if err != nil {
		return doltdb.DataCacheKey{}, false, err
	}

	return key, true, nil
}

func (t *DoltTable) workingRoot(ctx *sql.Context) (*doltdb.RootValue, error) {
	root := t.lockedToRoot
	if root == nil {
		return t.getRoot(ctx)
	}
	return root, nil
}

// getRoot returns the appropriate root value for this session. The only controlling factor
// is whether this is a temporary table or not.
func (t *DoltTable) getRoot(ctx *sql.Context) (*doltdb.RootValue, error) {
	return t.db.GetRoot(ctx)
}

// GetIndexes implements sql.IndexedTable
func (t *DoltTable) GetIndexes(ctx *sql.Context) ([]sql.Index, error) {
	key, tableIsCacheable, err := t.DataCacheKey(ctx)
	if err != nil {
		return nil, err
	}

	if !tableIsCacheable {
		tbl, err := t.DoltTable(ctx)
		if err != nil {
			return nil, err
		}
		return index.DoltIndexesFromTable(ctx, t.db.Name(), t.tableName, tbl)
	}

	sess := dsess.DSessFromSess(ctx.Session)
	dbState, ok, err := sess.LookupDbState(ctx, t.db.Name())
	if err != nil {
		return nil, err
	}

	if !ok {
		return nil, fmt.Errorf("couldn't find db state for database %s", t.db.Name())
	}

	indexes, ok := dbState.SessionCache().GetTableIndexesCache(key, t.Name())
	if ok {
		return indexes, nil
	}

	tbl, err := t.DoltTable(ctx)
	if err != nil {
		return nil, err
	}

	indexes, err = index.DoltIndexesFromTable(ctx, t.db.Name(), t.tableName, tbl)
	if err != nil {
		return nil, err
	}

	dbState.SessionCache().CacheTableIndexes(key, t.Name(), indexes)
	return indexes, nil
}

// HasIndex returns whether the given index is present in the table
func (t *DoltTable) HasIndex(ctx *sql.Context, idx sql.Index) (bool, error) {
	tbl, err := t.DoltTable(ctx)
	if err != nil {
		return false, err
	}

	return index.TableHasIndex(ctx, t.db.Name(), t.tableName, tbl, idx)
}

// GetAutoIncrementValue gets the last AUTO_INCREMENT value
func (t *DoltTable) GetAutoIncrementValue(ctx *sql.Context) (uint64, error) {
	table, err := t.DoltTable(ctx)
	if err != nil {
		return 0, err
	}
	return table.GetAutoIncrementValue(ctx)
}

// Name returns the name of the table.
func (t *DoltTable) Name() string {
	return t.tableName
}

// String returns a human-readable string to display the name of this SQL node.
func (t *DoltTable) String() string {
	return t.tableName
}
func (t *DoltTable) DebugString() string {
	p := sql.NewTreePrinter()

	children := []string{fmt.Sprintf("name: %s", t.tableName)}

	cols := t.sch.GetAllCols()
	if len(t.projectedCols) > 0 {
		var projections []string
		for _, tag := range t.projectedCols {
			projections = append(projections, fmt.Sprintf("%d", cols.TagToIdx[tag]))
		}
		children = append(children, fmt.Sprintf("projections: %s", projections))

	}

	_ = p.WriteNode("Table")
	p.WriteChildren(children...)
	return p.String()
}

// NumRows returns the unfiltered count of rows contained in the table
func (t *DoltTable) numRows(ctx *sql.Context) (uint64, error) {
	table, err := t.DoltTable(ctx)
	if err != nil {
		return 0, err
	}

	m, err := table.GetRowData(ctx)
	if err != nil {
		return 0, err
	}

	return m.Count()
}

// Format returns the NomsBinFormat for the underlying table
func (t *DoltTable) Format() *types.NomsBinFormat {
	return t.nbf
}

// Schema returns the schema for this table.
func (t *DoltTable) Schema() sql.Schema {
	if len(t.projectedSchema) > 0 {
		return t.projectedSchema
	}
	return t.sqlSchema().Schema
}

// Collation returns the collation for this table.
func (t *DoltTable) Collation() sql.CollationID {
	return sql.CollationID(t.sch.GetCollation())
}

func (t *DoltTable) sqlSchema() sql.PrimaryKeySchema {
	if len(t.sqlSch.Schema) > 0 {
		return t.sqlSch
	}

	// TODO: fix panics
	sqlSch, err := sqlutil.FromDoltSchema(t.tableName, t.sch)
	if err != nil {
		panic(err)
	}

	t.sqlSch = sqlSch
	return sqlSch
}

// Partitions returns the partitions for this table.
func (t *DoltTable) Partitions(ctx *sql.Context) (sql.PartitionIter, error) {
	table, err := t.DoltTable(ctx)
	if err != nil {
		return nil, err
	}

	rows, err := table.GetRowData(ctx)
	if err != nil {
		return nil, err
	}
	partitions, err := partitionsFromRows(ctx, rows)
	if err != nil {
		return nil, err
	}

	return newDoltTablePartitionIter(rows, partitions...), nil
}

func (t *DoltTable) IsTemporary() bool {
	return false
}

// DataLength implements the sql.StatisticsTable interface.
func (t *DoltTable) DataLength(ctx *sql.Context) (uint64, error) {
	schema := t.Schema()
	var numBytesPerRow uint64 = 0
	for _, col := range schema {
		switch n := col.Type.(type) {
		case sql.NumberType:
			numBytesPerRow += 8
		case sql.StringType:
			numBytesPerRow += uint64(n.MaxByteLength())
		case sqltypes.BitType:
			numBytesPerRow += 1
		case sql.DatetimeType:
			numBytesPerRow += 8
		case sql.DecimalType:
			numBytesPerRow += uint64(n.MaximumScale())
		case sql.EnumType:
			numBytesPerRow += 2
		case sqltypes.JsonType:
			numBytesPerRow += 20
		case sql.NullType:
			numBytesPerRow += 1
		case sqltypes.TimeType:
			numBytesPerRow += 16
		case sql.YearType:
			numBytesPerRow += 8
		}
	}

	numRows, err := t.numRows(ctx)
	if err != nil {
		return 0, err
	}

	return numBytesPerRow * numRows, nil
}

// RowCount implements the sql.StatisticsTable interface.
func (t *DoltTable) RowCount(ctx *sql.Context) (uint64, error) {
	return t.numRows(ctx)
}

func (t *DoltTable) PrimaryKeySchema() sql.PrimaryKeySchema {
	return t.sqlSchema()
}

// PartitionRows returns the table rows for the partition given
func (t *DoltTable) PartitionRows(ctx *sql.Context, partition sql.Partition) (sql.RowIter, error) {
	table, err := t.DoltTable(ctx)
	if err != nil {
		return nil, err
	}

	return partitionRows(ctx, table, t.sqlSch.Schema, t.projectedCols, partition)
}

func (t DoltTable) PartitionRows2(ctx *sql.Context, part sql.Partition) (sql.RowIter2, error) {
	table, err := t.DoltTable(ctx)
	if err != nil {
		return nil, err
	}

	iter, err := partitionRows(ctx, table, t.sqlSch.Schema, t.projectedCols, part)
	if err != nil {
		return nil, err
	}

	return iter.(sql.RowIter2), err
}

func partitionRows(ctx *sql.Context, t *doltdb.Table, sqlSch sql.Schema, projCols []uint64, partition sql.Partition) (sql.RowIter, error) {
	switch typedPartition := partition.(type) {
	case doltTablePartition:
		return newRowIterator(ctx, t, sqlSch, projCols, typedPartition)
	case index.SinglePartition:
		return newRowIterator(ctx, t, sqlSch, projCols, doltTablePartition{rowData: typedPartition.RowData, end: NoUpperBound})
	}

	return nil, errors.New("unsupported partition type")
}

// WritableDoltTable allows updating, deleting, and inserting new rows. It implements sql.UpdatableTable and friends.
type WritableDoltTable struct {
	*DoltTable
	db Database
	ed writer.TableWriter
}

var _ doltTableInterface = (*WritableDoltTable)(nil)

// Internal interface for declaring the interfaces that writable dolt tables are expected to implement
type doltTableInterface interface {
	sql.Table2
	sql.UpdatableTable
	sql.DeletableTable
	sql.InsertableTable
	sql.ReplaceableTable
	sql.AutoIncrementTable
	sql.TruncateableTable
	sql.ProjectedTable
}

func (t *WritableDoltTable) setRoot(ctx *sql.Context, newRoot *doltdb.RootValue) error {
	return t.db.SetRoot(ctx, newRoot)
}

func (t *WritableDoltTable) IndexedAccess(lookup sql.IndexLookup) sql.IndexedTable {
	return NewWritableIndexedDoltTable(t, lookup.Index.(index.DoltIndex))
}

// WithProjections implements sql.ProjectedTable
func (t *WritableDoltTable) WithProjections(colNames []string) sql.Table {
	return &WritableDoltTable{
		DoltTable: t.DoltTable.WithProjections(colNames).(*DoltTable),
		db:        t.db,
		ed:        t.ed,
	}
}

// Inserter implements sql.InsertableTable
func (t *WritableDoltTable) Inserter(ctx *sql.Context) sql.RowInserter {
	if err := branch_control.CheckAccess(ctx, branch_control.Permissions_Write); err != nil {
		return sqlutil.NewStaticErrorEditor(err)
	}
	te, err := t.getTableEditor(ctx)
	if err != nil {
		return sqlutil.NewStaticErrorEditor(err)
	}
	return te
}

func (t *WritableDoltTable) getTableEditor(ctx *sql.Context) (ed writer.TableWriter, err error) {
	ds := dsess.DSessFromSess(ctx.Session)

	var batched = ds.BatchMode() == dsess.Batched

	// In batched mode, reuse the same table editor. Otherwise, hand out a new one
	if batched {
		if t.ed != nil {
			return t.ed, nil
		}
	}

	state, _, err := ds.LookupDbState(ctx, t.db.name)
	if err != nil {
		return nil, err
	}

	setter := ds.SetRoot
	ed, err = state.WriteSession.GetTableWriter(ctx, t.tableName, t.db.Name(), setter, batched)

	if err != nil {
		return nil, err
	}
	if batched {
		t.ed = ed
	}

	return ed, nil
}

// Deleter implements sql.DeletableTable
func (t *WritableDoltTable) Deleter(ctx *sql.Context) sql.RowDeleter {
	if err := branch_control.CheckAccess(ctx, branch_control.Permissions_Write); err != nil {
		return sqlutil.NewStaticErrorEditor(err)
	}
	te, err := t.getTableEditor(ctx)
	if err != nil {
		return sqlutil.NewStaticErrorEditor(err)
	}
	return te
}

// Replacer implements sql.ReplaceableTable
func (t *WritableDoltTable) Replacer(ctx *sql.Context) sql.RowReplacer {
	if err := branch_control.CheckAccess(ctx, branch_control.Permissions_Write); err != nil {
		return sqlutil.NewStaticErrorEditor(err)
	}
	te, err := t.getTableEditor(ctx)
	if err != nil {
		return sqlutil.NewStaticErrorEditor(err)
	}
	return te
}

// Truncate implements sql.TruncateableTable
func (t *WritableDoltTable) Truncate(ctx *sql.Context) (int, error) {
	if err := branch_control.CheckAccess(ctx, branch_control.Permissions_Write); err != nil {
		return 0, err
	}
	table, err := t.DoltTable.DoltTable(ctx)
	if err != nil {
		return 0, err
	}

	sch, err := table.GetSchema(ctx)
	if err != nil {
		return 0, err
	}

	rowData, err := table.GetRowData(ctx)
	if err != nil {
		return 0, err
	}
	c, err := rowData.Count()
	if err != nil {
		return 0, err
	}
	numOfRows := int(c)

	sess := dsess.DSessFromSess(ctx.Session)
	newTable, err := t.truncate(ctx, table, sch, sess)
	if err != nil {
		return 0, err
	}

	root, err := t.getRoot(ctx)
	if err != nil {
		return 0, err
	}
	newRoot, err := root.PutTable(ctx, t.tableName, newTable)
	if err != nil {
		return 0, err
	}

	err = t.setRoot(ctx, newRoot)
	if err != nil {
		return 0, err
	}

	return numOfRows, nil
}

// truncate returns an empty copy of the table given by setting the rows and indexes to empty. The schema can be
// updated at the same time.
func (t *WritableDoltTable) truncate(
	ctx *sql.Context,
	table *doltdb.Table,
	sch schema.Schema,
	sess *dsess.DoltSession,
) (*doltdb.Table, error) {
	empty, err := durable.NewEmptyIndex(ctx, table.ValueReadWriter(), table.NodeStore(), sch)
	if err != nil {
		return nil, err
	}

	idxSet, err := table.GetIndexSet(ctx)
	if err != nil {
		return nil, err
	}

	for _, idx := range sch.Indexes().AllIndexes() {
		idxSet, err = idxSet.PutIndex(ctx, idx.Name(), empty)
		if err != nil {
			return nil, err
		}
	}

	ws, err := sess.WorkingSet(ctx, t.db.name)
	if err != nil {
		return nil, err
	}

	if schema.HasAutoIncrement(sch) {
		ddb, _ := sess.GetDoltDB(ctx, t.db.name)
		err = t.db.removeTableFromAutoIncrementTracker(ctx, t.Name(), ddb, ws.Ref())
		if err != nil {
			return nil, err
		}
	}

	// truncate table resets auto-increment value
	newEmptyTable, err := doltdb.NewTable(ctx, table.ValueReadWriter(), table.NodeStore(), sch, empty, idxSet, nil)
	if err != nil {
		return nil, err
	}

	newEmptyTable, err = copyConstraintViolationsAndConflicts(ctx, table, newEmptyTable)
	if err != nil {
		return nil, err
	}

	return newEmptyTable, nil
}

func copyConstraintViolationsAndConflicts(ctx context.Context, from, to *doltdb.Table) (*doltdb.Table, error) {
	if !types.IsFormat_DOLT(to.Format()) {
		if has, err := from.HasConflicts(ctx); err != nil {
			return nil, err
		} else if has {
			confSch, conf, err := from.GetConflicts(ctx)
			if err != nil {
				return nil, err
			}
			to, err = to.SetConflicts(ctx, confSch, conf)
			if err != nil {
				return nil, err
			}
		}

		viols, err := from.GetConstraintViolations(ctx)
		if err != nil {
			return nil, err
		}
		to, err = to.SetConstraintViolations(ctx, viols)
		if err != nil {
			return nil, err
		}
	} else {
		arts, err := from.GetArtifacts(ctx)
		if err != nil {
			return nil, err
		}
		to, err = to.SetArtifacts(ctx, arts)
		if err != nil {
			return nil, err
		}
	}

	return to, nil
}

// Updater implements sql.UpdatableTable
func (t *WritableDoltTable) Updater(ctx *sql.Context) sql.RowUpdater {
	if err := branch_control.CheckAccess(ctx, branch_control.Permissions_Write); err != nil {
		return sqlutil.NewStaticErrorEditor(err)
	}
	te, err := t.getTableEditor(ctx)
	if err != nil {
		return sqlutil.NewStaticErrorEditor(err)
	}
	return te
}

// AutoIncrementSetter implements sql.AutoIncrementTable
func (t *WritableDoltTable) AutoIncrementSetter(ctx *sql.Context) sql.AutoIncrementSetter {
	if err := branch_control.CheckAccess(ctx, branch_control.Permissions_Write); err != nil {
		return sqlutil.NewStaticErrorEditor(err)
	}
	te, err := t.getTableEditor(ctx)
	if err != nil {
		return sqlutil.NewStaticErrorEditor(err)
	}
	return te
}

// PeekNextAutoIncrementValue implements sql.AutoIncrementTable
func (t *WritableDoltTable) PeekNextAutoIncrementValue(ctx *sql.Context) (uint64, error) {
	if !t.autoIncCol.AutoIncrement {
		return 0, sql.ErrNoAutoIncrementCol
	}

	return t.DoltTable.GetAutoIncrementValue(ctx)
}

// GetNextAutoIncrementValue implements sql.AutoIncrementTable
func (t *WritableDoltTable) GetNextAutoIncrementValue(ctx *sql.Context, potentialVal interface{}) (uint64, error) {
	if !t.autoIncCol.AutoIncrement {
		return 0, sql.ErrNoAutoIncrementCol
	}

	ed, err := t.getTableEditor(ctx)
	if err != nil {
		return 0, err
	}

	return ed.GetNextAutoIncrementValue(ctx, potentialVal)
}

func (t *DoltTable) GetChecks(ctx *sql.Context) ([]sql.CheckDefinition, error) {
	table, err := t.DoltTable(ctx)
	if err != nil {
		return nil, err
	}

	sch, err := table.GetSchema(ctx)
	if err != nil {
		return nil, err
	}

	return checksInSchema(sch), nil
}

func checksInSchema(sch schema.Schema) []sql.CheckDefinition {
	if sch.Checks() == nil {
		return nil
	}

	checks := make([]sql.CheckDefinition, sch.Checks().Count())
	for i, check := range sch.Checks().AllChecks() {
		checks[i] = sql.CheckDefinition{
			Name:            check.Name(),
			CheckExpression: check.Expression(),
			Enforced:        check.Enforced(),
		}
	}
	return checks
}

// GetDeclaredForeignKeys implements sql.ForeignKeyTable
func (t *DoltTable) GetDeclaredForeignKeys(ctx *sql.Context) ([]sql.ForeignKeyConstraint, error) {
	root, err := t.getRoot(ctx)
	if err != nil {
		return nil, err
	}

	fkc, err := root.GetForeignKeyCollection(ctx)
	if err != nil {
		return nil, err
	}

	declaredFks, _ := fkc.KeysForTable(t.tableName)
	toReturn := make([]sql.ForeignKeyConstraint, len(declaredFks))

	for i, fk := range declaredFks {
		if len(fk.UnresolvedFKDetails.TableColumns) > 0 && len(fk.UnresolvedFKDetails.ReferencedTableColumns) > 0 {
			//TODO: implement multi-db support for foreign keys
			toReturn[i] = sql.ForeignKeyConstraint{
				Name:           fk.Name,
				Database:       t.db.Name(),
				Table:          fk.TableName,
				Columns:        fk.UnresolvedFKDetails.TableColumns,
				ParentDatabase: t.db.Name(),
				ParentTable:    fk.ReferencedTableName,
				ParentColumns:  fk.UnresolvedFKDetails.ReferencedTableColumns,
				OnUpdate:       toReferentialAction(fk.OnUpdate),
				OnDelete:       toReferentialAction(fk.OnDelete),
				IsResolved:     fk.IsResolved(),
			}
			continue
		}
		parent, ok, err := root.GetTable(ctx, fk.ReferencedTableName)
		if err != nil {
			return nil, err
		}
		if !ok {
			return nil, fmt.Errorf("cannot find table %s referenced in foreign key %s", fk.ReferencedTableName, fk.Name)
		}
		parentSch, err := parent.GetSchema(ctx)
		if err != nil {
			return nil, err
		}
		toReturn[i], err = toForeignKeyConstraint(fk, t.db.Name(), t.sch, parentSch)
		if err != nil {
			return nil, err
		}
	}

	return toReturn, nil
}

// GetReferencedForeignKeys implements sql.ForeignKeyTable
func (t *DoltTable) GetReferencedForeignKeys(ctx *sql.Context) ([]sql.ForeignKeyConstraint, error) {
	root, err := t.getRoot(ctx)
	if err != nil {
		return nil, err
	}

	fkc, err := root.GetForeignKeyCollection(ctx)
	if err != nil {
		return nil, err
	}

	_, referencedByFk := fkc.KeysForTable(t.tableName)
	toReturn := make([]sql.ForeignKeyConstraint, len(referencedByFk))

	for i, fk := range referencedByFk {
		if len(fk.UnresolvedFKDetails.TableColumns) > 0 && len(fk.UnresolvedFKDetails.ReferencedTableColumns) > 0 {
			//TODO: implement multi-db support for foreign keys
			toReturn[i] = sql.ForeignKeyConstraint{
				Name:           fk.Name,
				Database:       t.db.Name(),
				Table:          fk.TableName,
				Columns:        fk.UnresolvedFKDetails.TableColumns,
				ParentDatabase: t.db.Name(),
				ParentTable:    fk.ReferencedTableName,
				ParentColumns:  fk.UnresolvedFKDetails.ReferencedTableColumns,
				OnUpdate:       toReferentialAction(fk.OnUpdate),
				OnDelete:       toReferentialAction(fk.OnDelete),
				IsResolved:     fk.IsResolved(),
			}
			continue
		}
		child, ok, err := root.GetTable(ctx, fk.TableName)
		if err != nil {
			return nil, err
		}
		if !ok {
			return nil, fmt.Errorf("cannot find table %s declared by foreign key %s", fk.TableName, fk.Name)
		}
		childSch, err := child.GetSchema(ctx)
		if err != nil {
			return nil, err
		}
		toReturn[i], err = toForeignKeyConstraint(fk, t.db.Name(), childSch, t.sch)
		if err != nil {
			return nil, err
		}
	}

	return toReturn, nil
}

// CreateIndexForForeignKey implements sql.ForeignKeyTable
func (t DoltTable) CreateIndexForForeignKey(ctx *sql.Context, idx sql.IndexDef) error {
	return fmt.Errorf("no foreign key operations on a read-only table")
}

// AddForeignKey implements sql.ForeignKeyTable
func (t DoltTable) AddForeignKey(ctx *sql.Context, fk sql.ForeignKeyConstraint) error {
	return fmt.Errorf("no foreign key operations on a read-only table")
}

// DropForeignKey implements sql.ForeignKeyTable
func (t DoltTable) DropForeignKey(ctx *sql.Context, fkName string) error {
	return fmt.Errorf("no foreign key operations on a read-only table")
}

// UpdateForeignKey implements sql.ForeignKeyTable
func (t DoltTable) UpdateForeignKey(ctx *sql.Context, fkName string, fk sql.ForeignKeyConstraint) error {
	return fmt.Errorf("no foreign key operations on a read-only table")
}

// GetForeignKeyEditor implements sql.ForeignKeyTable
func (t DoltTable) GetForeignKeyEditor(ctx *sql.Context) sql.ForeignKeyEditor {
	return nil
}

// Projections implements sql.ProjectedTable
func (t *DoltTable) Projections() []string {
	names := make([]string, len(t.projectedCols))
	cols := t.sch.GetAllCols()
	for i := range t.projectedCols {
		col := cols.TagToCol[t.projectedCols[i]]
		names[i] = col.Name
	}
	return names
}

func (t *DoltTable) ProjectedTags() []uint64 {
	if len(t.projectedCols) > 0 {
		return t.projectedCols
	}
	return t.sch.GetAllCols().Tags
}

// WithProjections implements sql.ProjectedTable
func (t *DoltTable) WithProjections(colNames []string) sql.Table {
	nt := *t
	nt.projectedCols = make([]uint64, 0, len(colNames))
	nt.projectedSchema = make(sql.Schema, 0, len(colNames))
	cols := t.sch.GetAllCols()
	sch := t.Schema()
	for i := range colNames {
		lowerName := strings.ToLower(colNames[i])
		col, ok := cols.LowerNameToCol[lowerName]
		if !ok {
			// The history iter projects a new schema onto an
			// older table. When a requested projection does not
			// exist in the older schema, the table will ignore
			// the field. The history table is responsible for
			// filling the gaps with nil values.
			continue
		}
		nt.projectedCols = append(nt.projectedCols, col.Tag)
		nt.projectedSchema = append(nt.projectedSchema, sch[sch.IndexOfColName(lowerName)])
	}
	return &nt
}

var _ sql.PartitionIter = (*doltTablePartitionIter)(nil)

// doltTablePartitionIter, an object that knows how to return the single partition exactly once.
type doltTablePartitionIter struct {
	i          int
	mu         *sync.Mutex
	rowData    durable.Index
	partitions []doltTablePartition
}

func newDoltTablePartitionIter(rowData durable.Index, partitions ...doltTablePartition) *doltTablePartitionIter {
	return &doltTablePartitionIter{0, &sync.Mutex{}, rowData, partitions}
}

// Close is required by the sql.PartitionIter interface. Does nothing.
func (itr *doltTablePartitionIter) Close(*sql.Context) error {
	return nil
}

// Next returns the next partition if there is one, or io.EOF if there isn't.
func (itr *doltTablePartitionIter) Next(*sql.Context) (sql.Partition, error) {
	itr.mu.Lock()
	defer itr.mu.Unlock()

	if itr.i >= len(itr.partitions) {
		return nil, io.EOF
	}

	partition := itr.partitions[itr.i]
	itr.i++

	return partition, nil
}

var _ sql.Partition = doltTablePartition{}

const NoUpperBound = math.MaxUint64

type doltTablePartition struct {
	// half-open index range of partition: [start, end)
	start, end uint64

	rowData durable.Index
}

func partitionsFromRows(ctx context.Context, rows durable.Index) ([]doltTablePartition, error) {
	empty, err := rows.Empty()
	if err != nil {
		return nil, err
	}
	if empty {
		return []doltTablePartition{
			{start: 0, end: 0, rowData: rows},
		}, nil
	}

	return partitionsFromTableRows(rows)
}

func partitionsFromTableRows(rows durable.Index) ([]doltTablePartition, error) {
	numElements, err := rows.Count()
	if err != nil {
		return nil, err
	}
	itemsPerPartition := MaxRowsPerPartition
	numPartitions := (numElements / itemsPerPartition) + 1

	if numPartitions < uint64(partitionMultiplier*runtime.NumCPU()) {
		itemsPerPartition = numElements / uint64(partitionMultiplier*runtime.NumCPU())
		if itemsPerPartition == 0 {
			itemsPerPartition = numElements
			numPartitions = 1
		} else {
			numPartitions = (numElements / itemsPerPartition) + 1
		}
	}

	partitions := make([]doltTablePartition, numPartitions)
	for i := uint64(0); i < numPartitions-1; i++ {
		partitions[i] = doltTablePartition{
			start:   i * itemsPerPartition,
			end:     (i + 1) * itemsPerPartition,
			rowData: rows,
		}
	}

	partitions[numPartitions-1] = doltTablePartition{
		start:   (numPartitions - 1) * itemsPerPartition,
		end:     numElements,
		rowData: rows,
	}

	return partitions, nil
}

// Key returns the key for this partition, which must uniquely identity the partition.
func (p doltTablePartition) Key() []byte {
	return []byte(strconv.FormatUint(p.start, 10) + " >= i < " + strconv.FormatUint(p.end, 10))
}

// IteratorForPartition returns a types.MapIterator implementation which will iterate through the values
// for index = start; index < end.  This iterator is not thread safe and should only be used from a single go routine
// unless paired with a mutex
func (p doltTablePartition) IteratorForPartition(ctx context.Context, idx durable.Index) (types.MapTupleIterator, error) {
	m := durable.NomsMapFromIndex(idx)
	return m.RangeIterator(ctx, p.start, p.end)
}

// AlterableDoltTable allows altering the schema of the table. It implements sql.AlterableTable.
type AlterableDoltTable struct {
	WritableDoltTable
}

func (t *AlterableDoltTable) PrimaryKeySchema() sql.PrimaryKeySchema {
	return t.sqlSch
}

// Internal interface for declaring the interfaces that dolt tables with an alterable schema are expected to implement
// Add new interfaces supported here, rather than in separate type assertions
type doltAlterableTableInterface interface {
	sql.AlterableTable
	sql.IndexAlterableTable
	sql.ForeignKeyTable
	sql.CheckAlterableTable
	sql.PrimaryKeyAlterableTable
	sql.ProjectedTable
}

var _ doltAlterableTableInterface = (*AlterableDoltTable)(nil)
var _ sql.RewritableTable = (*AlterableDoltTable)(nil)

func (t *AlterableDoltTable) WithProjections(colNames []string) sql.Table {
	return &AlterableDoltTable{WritableDoltTable: *t.WritableDoltTable.WithProjections(colNames).(*WritableDoltTable)}
}

// AddColumn implements sql.AlterableTable
func (t *AlterableDoltTable) AddColumn(ctx *sql.Context, column *sql.Column, order *sql.ColumnOrder) error {
	if err := branch_control.CheckAccess(ctx, branch_control.Permissions_Write); err != nil {
		return err
	}
	root, err := t.getRoot(ctx)
	if err != nil {
		return err
	}

	table, _, err := root.GetTable(ctx, t.tableName)
	if err != nil {
		return err
	}

	ti, err := typeinfo.FromSqlType(column.Type)
	if err != nil {
		return err
	}
	tags, err := root.GenerateTagsForNewColumns(ctx, t.tableName, []string{column.Name}, []types.NomsKind{ti.NomsKind()}, nil)
	if err != nil {
		return err
	}

	col, err := sqlutil.ToDoltCol(tags[0], column)
	if err != nil {
		return err
	}

	if col.IsPartOfPK {
		return errors.New("adding primary keys is not supported")
	}

	nullable := NotNull
	if col.IsNullable() {
		nullable = Null
	}

	updatedTable, err := addColumnToTable(ctx, root, table, t.tableName, col.Tag, col.Name, col.TypeInfo, nullable, column.Default, col.Comment, order)
	if err != nil {
		return err
	}

	if column.AutoIncrement {
		ait, err := t.db.gs.GetAutoIncrementTracker(ctx)
		if err != nil {
			return err
		}
		ait.AddNewTable(t.tableName)
	}

	newRoot, err := root.PutTable(ctx, t.tableName, updatedTable)
	if err != nil {
		return err
	}

	err = t.setRoot(ctx, newRoot)
	if err != nil {
		return err
	}

	return t.updateFromRoot(ctx, newRoot)
}

func (t *AlterableDoltTable) ShouldRewriteTable(
	ctx *sql.Context,
	oldSchema sql.PrimaryKeySchema,
	newSchema sql.PrimaryKeySchema,
	oldColumn *sql.Column,
	newColumn *sql.Column,
) bool {
	return t.isIncompatibleTypeChange(oldColumn, newColumn) ||
		orderChanged(oldSchema, newSchema, oldColumn, newColumn) ||
		isColumnDrop(oldSchema, newSchema) ||
		isPrimaryKeyChange(oldSchema, newSchema)
}

func orderChanged(oldSchema, newSchema sql.PrimaryKeySchema, oldColumn, newColumn *sql.Column) bool {
	if oldColumn == nil || newColumn == nil {
		return false
	}

	return oldSchema.Schema.IndexOfColName(oldColumn.Name) != newSchema.Schema.IndexOfColName(newColumn.Name)
}

func (t *AlterableDoltTable) isIncompatibleTypeChange(oldColumn *sql.Column, newColumn *sql.Column) bool {
	if oldColumn == nil || newColumn == nil {
		return false
	}

	existingCol, _ := t.sch.GetAllCols().GetByNameCaseInsensitive(oldColumn.Name)
	newCol, err := sqlutil.ToDoltCol(schema.SystemTableReservedMin, newColumn)
	if err != nil {
		panic(err) // should be impossible, we check compatibility before this point
	}

	if !existingCol.TypeInfo.Equals(newCol.TypeInfo) {
		if types.IsFormat_DOLT(t.Format()) {
			// This is overly broad, we could narrow this down a bit
			return true
		}
		if existingCol.Kind != newCol.Kind {
			return true
		} else if schema.IsColSpatialType(newCol) {
			// TODO: we need to do this because some spatial type changes require a full table check, but not all.
			//  We could narrow this check down.
			return true
		}
	}

	return false
}

func isColumnDrop(oldSchema sql.PrimaryKeySchema, newSchema sql.PrimaryKeySchema) bool {
	return len(oldSchema.Schema) > len(newSchema.Schema)
}

func getDroppedColumn(oldSchema sql.PrimaryKeySchema, newSchema sql.PrimaryKeySchema) *sql.Column {
	for _, col := range oldSchema.Schema {
		if newSchema.IndexOf(col.Name, col.Source) < 0 {
			return col
		}
	}
	return nil
}

func isPrimaryKeyChange(oldSchema sql.PrimaryKeySchema,
	newSchema sql.PrimaryKeySchema) bool {
	return len(newSchema.PkOrdinals) != len(oldSchema.PkOrdinals)
}

func (t *AlterableDoltTable) RewriteInserter(
	ctx *sql.Context,
	oldSchema sql.PrimaryKeySchema,
	newSchema sql.PrimaryKeySchema,
	oldColumn *sql.Column,
	newColumn *sql.Column,
	idxCols []sql.IndexColumn,
) (sql.RowInserter, error) {
	if err := branch_control.CheckAccess(ctx, branch_control.Permissions_Write); err != nil {
		return nil, err
	}
	err := validateSchemaChange(t.Name(), oldSchema, newSchema, oldColumn, newColumn, idxCols)
	if err != nil {
		return nil, err
	}

	sess := dsess.DSessFromSess(ctx.Session)

	// Begin by creating a new table with the same name and the new schema, then removing all its existing rows
	dbState, ok, err := sess.LookupDbState(ctx, t.db.Name())
	if err != nil {
		return nil, err
	}

	if !ok {
		return nil, fmt.Errorf("database %s not found in session", t.db.Name())
	}

	ws := dbState.WorkingSet

	head, err := sess.GetHeadCommit(ctx, t.db.Name())
	if err != nil {
		return nil, err
	}

	headRoot, err := head.GetRootValue(ctx)
	if err != nil {
		return nil, err
	}

	dt, err := t.DoltTable.DoltTable(ctx)
	if err != nil {
		return nil, err
	}

	oldSch, err := dt.GetSchema(ctx)
	if err != nil {
		return nil, err
	}

	newSch, err := t.getNewSch(ctx, oldColumn, newColumn, oldSch, newSchema, ws.WorkingRoot(), headRoot)
	if err != nil {
		return nil, err
	}
	newSch = schema.CopyChecksConstraints(oldSch, newSch)

	if isColumnDrop(oldSchema, newSchema) {
		newSch = schema.CopyIndexes(oldSch, newSch)
		droppedCol := getDroppedColumn(oldSchema, newSchema)
		for _, index := range newSch.Indexes().IndexesWithColumn(droppedCol.Name) {
			_, err = newSch.Indexes().RemoveIndex(index.Name())
			if err != nil {
				return nil, err
			}
		}
	} else if newColumn != nil && oldColumn != nil { // modify column
		// It may be possible to optimize this and not always rewrite every index, but since we're already truncating the
		// table to rewrite it we also truncate all the indexes. Much easier to get right.
		for _, index := range oldSch.Indexes().AllIndexes() {
			var colNames []string
			prefixLengths := index.PrefixLengths()
			for i, colName := range index.ColumnNames() {
				if strings.ToLower(oldColumn.Name) == strings.ToLower(colName) {
					colNames = append(colNames, newColumn.Name)
					if len(prefixLengths) > 0 {
						if !sqltypes.IsText(newColumn.Type) {
							// drop prefix lengths if column is not a string type
							prefixLengths[i] = 0
						} else if uint32(prefixLengths[i]) > newColumn.Type.MaxTextResponseByteLength() {
							// drop prefix length if prefixLength is too long
							prefixLengths[i] = 0
						}
					}
				} else {
					colNames = append(colNames, colName)
				}
			}

			// check if prefixLengths should be dropped entirely
			var nonZeroPrefixLength bool
			for _, prefixLength := range prefixLengths {
				if prefixLength > 0 {
					nonZeroPrefixLength = true
					break
				}
			}
			if !nonZeroPrefixLength {
				prefixLengths = nil
			}

			newSch.Indexes().AddIndexByColNames(
				index.Name(),
				colNames,
				prefixLengths,
				schema.IndexProperties{
					IsUnique:      index.IsUnique(),
					IsSpatial:     index.IsSpatial(),
					IsUserDefined: index.IsUserDefined(),
					Comment:       index.Comment(),
				})
		}
	} else {
		newSch = schema.CopyIndexes(oldSch, newSch)
	}

	// If we have an auto increment column, we need to set it here before we begin the rewrite process (it may have changed)
	if schema.HasAutoIncrement(newSch) {
		newSch.GetAllCols().Iter(func(tag uint64, col schema.Column) (stop bool, err error) {
			if col.AutoIncrement {
				t.autoIncCol = col
				return true, nil
			}
			return false, nil
		})
	}

	// TODO: test for this when the table is auto increment and exists on another branch
	dt, err = t.truncate(ctx, dt, newSch, sess)
	if err != nil {
		return nil, err
	}

	// We can't just call getTableEditor here because it uses the session state, which we can't update until after the
	// rewrite operation
	opts := dbState.WriteSession.GetOptions()
	opts.ForeignKeyChecksDisabled = true

	newRoot, err := ws.WorkingRoot().PutTable(ctx, t.Name(), dt)
	if err != nil {
		return nil, err
	}

	if len(oldSchema.PkOrdinals) > 0 && len(newSchema.PkOrdinals) == 0 {
		newRoot, err = t.adjustForeignKeysForDroppedPk(ctx, newRoot)
		if err != nil {
			return nil, err
		}
	}

	newWs := ws.WithWorkingRoot(newRoot)

	// TODO: figure out locking. Other DBs automatically lock a table during this kind of operation, we should probably
	//  do the same. We're messing with global auto-increment values here and it's not safe.
	ait, err := t.db.gs.GetAutoIncrementTracker(ctx)
	if err != nil {
		return nil, err
	}

	writeSession := writer.NewWriteSession(dt.Format(), newWs, ait, opts)
	ed, err := writeSession.GetTableWriter(ctx, t.Name(), t.db.Name(), sess.SetRoot, false)
	if err != nil {
		return nil, err
	}

	return ed, nil
}

func (t *AlterableDoltTable) getNewSch(ctx context.Context, oldColumn, newColumn *sql.Column, oldSch schema.Schema, newSchema sql.PrimaryKeySchema, root, headRoot *doltdb.RootValue) (schema.Schema, error) {
	if oldColumn == nil || newColumn == nil {
		// Adding or dropping a column
		newSch, err := sqlutil.ToDoltSchema(ctx, root, t.Name(), newSchema, headRoot, sql.CollationID(oldSch.GetCollation()))
		if err != nil {
			return nil, err
		}
		return newSch, err
	}

	oldTi, err := typeinfo.FromSqlType(oldColumn.Type)
	if err != nil {
		return nil, err
	}
	newTi, err := typeinfo.FromSqlType(newColumn.Type)
	if err != nil {
		return nil, err
	}

	if oldTi.NomsKind() != newTi.NomsKind() {
		oldCol, ok := oldSch.GetAllCols().GetByName(oldColumn.Name)
		if !ok {
			return nil, fmt.Errorf("expected column %s to exist in the old schema but did not find it", oldColumn.Name)
		}
		// Remove the old column from |root| so that its kind will not seed the
		// new tag.
		root, err = filterColumnFromRoot(ctx, root, oldCol.Tag)
		if err != nil {
			return nil, err
		}
	}

	newSch, err := sqlutil.ToDoltSchema(ctx, root, t.Name(), newSchema, headRoot, sql.CollationID(oldSch.GetCollation()))
	if err != nil {
		return nil, err
	}

	return newSch, nil
}

// filterColumnFromRoot removes any columns matching |colTag| from a |root|. Returns the updated root.
func filterColumnFromRoot(ctx context.Context, root *doltdb.RootValue, colTag uint64) (*doltdb.RootValue, error) {
	newRoot := root
	err := root.IterTables(ctx, func(name string, table *doltdb.Table, sch schema.Schema) (stop bool, err error) {
		_, ok := sch.GetAllCols().GetByTag(colTag)
		if !ok {
			return false, nil
		}

		newSch, err := filterColumnFromSch(sch, colTag)
		if err != nil {
			return true, err
		}
		t, err := table.UpdateSchema(ctx, newSch)
		if err != nil {
			return true, err
		}
		newRoot, err = newRoot.PutTable(ctx, name, t)
		if err != nil {
			return true, err
		}
		return false, nil
	})
	if err != nil {
		return nil, err
	}
	return newRoot, nil
}

func filterColumnFromSch(sch schema.Schema, colTag uint64) (schema.Schema, error) {
	var cols []schema.Column
	_ = sch.GetAllCols().Iter(func(tag uint64, col schema.Column) (stop bool, err error) {
		if tag == colTag {
			return false, nil
		}
		cols = append(cols, col)
		return false, nil
	})
	colCol := schema.NewColCollection(cols...)
	newSch, err := schema.SchemaFromCols(colCol)
	if err != nil {
		return nil, err
	}
	return newSch, nil
}

// validateSchemaChange returns an error if the schema change given is not legal
func validateSchemaChange(
	tableName string,
	oldSchema sql.PrimaryKeySchema,
	newSchema sql.PrimaryKeySchema,
	oldColumn *sql.Column,
	newColumn *sql.Column,
	idxCols []sql.IndexColumn,
) error {
	for _, idxCol := range idxCols {
		col := newSchema.Schema[newSchema.Schema.IndexOfColName(idxCol.Name)]
		if col.PrimaryKey && idxCol.Length > 0 && sqltypes.IsText(col.Type) {
			return sql.ErrUnsupportedIndexPrefix.New(col.Name)
		}
	}

	if newColumn != nil {
		newCol, err := sqlutil.ToDoltCol(schema.SystemTableReservedMin, newColumn)
		if err != nil {
			panic(err)
		}

		if newCol.IsPartOfPK && schema.IsColSpatialType(newCol) {
			return schema.ErrUsingSpatialKey.New(tableName)
		}
	}
	return nil
}

func (t *AlterableDoltTable) adjustForeignKeysForDroppedPk(ctx *sql.Context, root *doltdb.RootValue) (*doltdb.RootValue, error) {
	if t.autoIncCol.AutoIncrement {
		return nil, sql.ErrWrongAutoKey.New()
	}

	fkc, err := root.GetForeignKeyCollection(ctx)
	if err != nil {
		return nil, err
	}

	fkcUpdates, err := backupFkcIndexesForPkDrop(ctx, t.sch, fkc)
	if err != nil {
		return nil, err
	}

	err = fkc.UpdateIndexes(ctx, t.sch, fkcUpdates)
	if err != nil {
		return nil, err
	}

	root, err = root.PutForeignKeyCollection(ctx, fkc)
	if err != nil {
		return nil, err
	}

	return root, nil
}

// DropColumn implements sql.AlterableTable
func (t *AlterableDoltTable) DropColumn(*sql.Context, string) error {
	return fmt.Errorf("not implemented: AlterableDoltTable.DropColumn()")
}

// dropColumnData drops values for the specified column from the underlying storage layer
func (t *AlterableDoltTable) dropColumnData(ctx *sql.Context, updatedTable *doltdb.Table, sch schema.Schema, columnName string) (*doltdb.Table, error) {
	nomsRowData, err := updatedTable.GetNomsRowData(ctx)
	if err != nil {
		return nil, err
	}

	column, ok := sch.GetAllCols().GetByName(columnName)
	if !ok {
		return nil, sql.ErrColumnNotFound.New(columnName)
	}

	mapEditor := nomsRowData.Edit()
	defer mapEditor.Close(ctx)

	err = nomsRowData.Iter(ctx, func(key, value types.Value) (stop bool, err error) {
		if t, ok := value.(types.Tuple); ok {
			newTuple, err := types.NewTuple(nomsRowData.Format())
			if err != nil {
				return true, err
			}

			idx := uint64(0)
			for idx < t.Len() {
				tTag, err := t.Get(idx)
				if err != nil {
					return true, err
				}

				tValue, err := t.Get(idx + 1)
				if err != nil {
					return true, err
				}

				if tTag.Equals(types.Uint(column.Tag)) == false {
					newTuple, err = newTuple.Append(tTag, tValue)
					if err != nil {
						return true, err
					}
				}

				idx += 2
			}
			mapEditor.Set(key, newTuple)
		}

		return false, nil
	})
	if err != nil {
		return nil, err
	}

	newMapData, err := mapEditor.Map(ctx)
	if err != nil {
		return nil, err
	}

	return updatedTable.UpdateNomsRows(ctx, newMapData)
}

// ModifyColumn implements sql.AlterableTable. ModifyColumn operations are only used for operations that change only
// the schema of a table, not the data. For those operations, |RewriteInserter| is used.
func (t *AlterableDoltTable) ModifyColumn(ctx *sql.Context, columnName string, column *sql.Column, order *sql.ColumnOrder) error {
	if err := branch_control.CheckAccess(ctx, branch_control.Permissions_Write); err != nil {
		return err
	}
	ws, err := t.db.GetWorkingSet(ctx)
	if err != nil {
		return err
	}
	root := ws.WorkingRoot()

	table, _, err := root.GetTable(ctx, t.tableName)
	if err != nil {
		return err
	}

	sch, err := table.GetSchema(ctx)
	if err != nil {
		return err
	}

	existingCol, ok := sch.GetAllCols().GetByNameCaseInsensitive(columnName)
	if !ok {
		panic(fmt.Sprintf("Column %s not found. This is a bug.", columnName))
	}

	col, err := sqlutil.ToDoltCol(existingCol.Tag, column)
	if err != nil {
		return err
	}

	// TODO: move this logic into ShouldRewrite
	if !existingCol.TypeInfo.Equals(col.TypeInfo) {
		if existingCol.Kind != col.Kind {
			panic("table cannot be modified in place")
		}
	}

	updatedTable, err := modifyColumn(ctx, table, existingCol, col, order)
	if err != nil {
		return err
	}

	// For auto columns modified to be auto increment, we have more work to do
	if !existingCol.AutoIncrement && col.AutoIncrement {
		seq, err := t.getFirstAutoIncrementValue(ctx, columnName, column.Type, updatedTable)
		if err != nil {
			return err
		}

		updatedTable, err = updatedTable.SetAutoIncrementValue(ctx, seq)
		if err != nil {
			return err
		}

		ait, err := t.db.gs.GetAutoIncrementTracker(ctx)
		if err != nil {
			return err
		}

		// TODO: this isn't transactional, and it should be
		ait.AddNewTable(t.tableName)
		ait.Set(t.tableName, seq)
	}

	// If we're removing an auto inc property, we just need to update global auto increment tracking
	if existingCol.AutoIncrement && !col.AutoIncrement {
		// TODO: this isn't transactional, and it should be
		sess := dsess.DSessFromSess(ctx.Session)
		ddb, _ := sess.GetDoltDB(ctx, t.db.name)
		err = t.db.removeTableFromAutoIncrementTracker(ctx, t.Name(), ddb, ws.Ref())
		if err != nil {
			return err
		}
	}

	newRoot, err := root.PutTable(ctx, t.tableName, updatedTable)
	if err != nil {
		return err
	}

	err = t.setRoot(ctx, newRoot)
	if err != nil {
		return err
	}

	return t.updateFromRoot(ctx, newRoot)
}

// getFirstAutoIncrementValue returns the next auto increment value for a table that just acquired one through an
// ALTER statement.
// TODO: this could use an index and avoid a full table scan in many cases
func (t *AlterableDoltTable) getFirstAutoIncrementValue(
	ctx *sql.Context,
	columnName string,
	columnType sql.Type,
	table *doltdb.Table,
) (uint64, error) {
	updatedSch, err := table.GetSchema(ctx)
	if err != nil {
		return 0, err
	}

	rowData, err := table.GetRowData(ctx)
	if err != nil {
		return 0, err
	}

	// Note that we aren't calling the public PartitionRows, because it always gets the table data from the session
	// root, which hasn't been updated yet
	rowIter, err := partitionRows(ctx, table, t.sqlSch.Schema, t.projectedCols, index.SinglePartition{RowData: rowData})
	if err != nil {
		return 0, err
	}

	initialValue := columnType.Zero()
	colIdx := updatedSch.GetAllCols().IndexOf(columnName)

	for {
		r, err := rowIter.Next(ctx)
		if err == io.EOF {
			break
		} else if err != nil {
			return 0, err
		}

		cmp, err := columnType.Compare(initialValue, r[colIdx])
		if err != nil {
			return 0, err
		}
		if cmp < 0 {
			initialValue = r[colIdx]
		}
	}

	seq, err := globalstate.CoerceAutoIncrementValue(initialValue)
	if err != nil {
		return 0, err
	}
	seq++

	return seq, nil
}

// hasNonZeroPrefixLength will return true if at least one of the sql.IndexColumns has a Length > 0
func hasNonZeroPrefixLength(idxCols []sql.IndexColumn) bool {
	for _, idxCol := range idxCols {
		if idxCol.Length > 0 {
			return true
		}
	}
	return false
}

// allocatePrefixLengths will return a []uint16 populated with the Length field from sql.IndexColumn
// if all the lengths have a value of 0, it will return nil
func allocatePrefixLengths(idxCols []sql.IndexColumn) []uint16 {
	if !hasNonZeroPrefixLength(idxCols) {
		return nil
	}
	prefixLengths := make([]uint16, len(idxCols))
	for i, idxCol := range idxCols {
		prefixLengths[i] = uint16(idxCol.Length)
	}
	return prefixLengths
}

// CreateIndex implements sql.IndexAlterableTable
func (t *AlterableDoltTable) CreateIndex(ctx *sql.Context, idx sql.IndexDef) error {
	if err := branch_control.CheckAccess(ctx, branch_control.Permissions_Write); err != nil {
		return err
	}
<<<<<<< HEAD
=======
	if !schema.EnableSpatialIndex && idx.Constraint != sql.IndexConstraint_None && idx.Constraint != sql.IndexConstraint_Unique {
		return fmt.Errorf("only the following types of index constraints are supported: none, unique")
	}
>>>>>>> f0c3bc27

	columns := make([]string, len(idx.Columns))
	for i, indexCol := range idx.Columns {
		columns[i] = indexCol.Name
	}

	table, err := t.DoltTable.DoltTable(ctx)
	if err != nil {
		return err
	}

	ret, err := creation.CreateIndex(
		ctx,
		table,
		idx.Name,
		columns,
		allocatePrefixLengths(idx.Columns),
		idx.Constraint == sql.IndexConstraint_Unique,
		idx.Constraint == sql.IndexConstraint_Spatial,
		true,
		idx.Comment,
		t.opts,
	)
	if err != nil {
		return err
	}
	root, err := t.getRoot(ctx)
	if err != nil {
		return err
	}
	if ret.OldIndex != nil && ret.OldIndex != ret.NewIndex { // old index was replaced, so we update foreign keys
		fkc, err := root.GetForeignKeyCollection(ctx)
		if err != nil {
			return err
		}
		for _, fk := range fkc.AllKeys() {
			newFk := fk
			if t.tableName == fk.TableName && fk.TableIndex == ret.OldIndex.Name() {
				newFk.TableIndex = ret.NewIndex.Name()
			}
			if t.tableName == fk.ReferencedTableName && fk.ReferencedTableIndex == ret.OldIndex.Name() {
				newFk.ReferencedTableIndex = ret.NewIndex.Name()
			}
			fkc.RemoveKeys(fk)
			err = fkc.AddKeys(newFk)
			if err != nil {
				return err
			}
		}
		root, err = root.PutForeignKeyCollection(ctx, fkc)
		if err != nil {
			return err
		}
	}
	newRoot, err := root.PutTable(ctx, t.tableName, ret.NewTable)
	if err != nil {
		return err
	}

	err = t.setRoot(ctx, newRoot)

	if err != nil {
		return err
	}
	return t.updateFromRoot(ctx, newRoot)
}

// DropIndex implements sql.IndexAlterableTable
func (t *AlterableDoltTable) DropIndex(ctx *sql.Context, indexName string) error {
	if err := branch_control.CheckAccess(ctx, branch_control.Permissions_Write); err != nil {
		return err
	}
	// We disallow removing internal dolt_ tables from SQL directly
	if strings.HasPrefix(indexName, "dolt_") {
		return fmt.Errorf("dolt internal indexes may not be dropped")
	}
	newTable, _, err := t.dropIndex(ctx, indexName)
	if err != nil {
		return err
	}
	root, err := t.getRoot(ctx)
	if err != nil {
		return err
	}
	newRoot, err := root.PutTable(ctx, t.tableName, newTable)
	if err != nil {
		return err
	}
	err = t.setRoot(ctx, newRoot)
	if err != nil {
		return err
	}
	return t.updateFromRoot(ctx, newRoot)
}

// RenameIndex implements sql.IndexAlterableTable
func (t *AlterableDoltTable) RenameIndex(ctx *sql.Context, fromIndexName string, toIndexName string) error {
	if err := branch_control.CheckAccess(ctx, branch_control.Permissions_Write); err != nil {
		return err
	}
	// RenameIndex will error if there is a name collision or an index does not exist
	_, err := t.sch.Indexes().RenameIndex(fromIndexName, toIndexName)
	if err != nil {
		return err
	}

	table, err := t.DoltTable.DoltTable(ctx)
	if err != nil {
		return err
	}

	newTable, err := table.UpdateSchema(ctx, t.sch)
	if err != nil {
		return err
	}
	newTable, err = newTable.RenameIndexRowData(ctx, fromIndexName, toIndexName)
	if err != nil {
		return err
	}

	root, err := t.getRoot(ctx)
	if err != nil {
		return err
	}
	newRoot, err := root.PutTable(ctx, t.tableName, newTable)
	if err != nil {
		return err
	}

	err = t.setRoot(ctx, newRoot)
	if err != nil {
		return err
	}
	return t.updateFromRoot(ctx, newRoot)
}

// AddForeignKey implements sql.ForeignKeyTable
func (t *AlterableDoltTable) AddForeignKey(ctx *sql.Context, sqlFk sql.ForeignKeyConstraint) error {
	if err := branch_control.CheckAccess(ctx, branch_control.Permissions_Write); err != nil {
		return err
	}
	if sqlFk.Name != "" && !doltdb.IsValidForeignKeyName(sqlFk.Name) {
		return fmt.Errorf("invalid foreign key name `%s` as it must match the regular expression %s", sqlFk.Name, doltdb.ForeignKeyNameRegexStr)
	}
	if strings.ToLower(sqlFk.Database) != strings.ToLower(sqlFk.ParentDatabase) || strings.ToLower(sqlFk.Database) != strings.ToLower(t.db.Name()) {
		return fmt.Errorf("only foreign keys on the same database are currently supported")
	}

	root, err := t.getRoot(ctx)
	if err != nil {
		return err
	}
	tbl, _, ok, err := root.GetTableInsensitive(ctx, t.tableName)
	if err != nil {
		return err
	}
	if !ok {
		return sql.ErrTableNotFound.New(t.tableName)
	}

	onUpdateRefAction, err := parseFkReferentialAction(sqlFk.OnUpdate)
	if err != nil {
		return err
	}
	onDeleteRefAction, err := parseFkReferentialAction(sqlFk.OnDelete)
	if err != nil {
		return err
	}

	var doltFk doltdb.ForeignKey

	if sqlFk.IsResolved {
		colTags := make([]uint64, len(sqlFk.Columns))
		for i, col := range sqlFk.Columns {
			tableCol, ok := t.sch.GetAllCols().GetByNameCaseInsensitive(col)
			if !ok {
				return fmt.Errorf("table `%s` does not have column `%s`", sqlFk.Table, col)
			}
			colTags[i] = tableCol.Tag
		}

		var refTbl *doltdb.Table
		var ok bool
		var refSch schema.Schema
		if sqlFk.IsSelfReferential() {
			refTbl = tbl
			refSch = t.sch
		} else {
			refTbl, _, ok, err = root.GetTableInsensitive(ctx, sqlFk.ParentTable)
			if err != nil {
				return err
			}
			if !ok {
				return fmt.Errorf("referenced table `%s` does not exist", sqlFk.ParentTable)
			}
			refSch, err = refTbl.GetSchema(ctx)
			if err != nil {
				return err
			}
		}

		refColTags := make([]uint64, len(sqlFk.ParentColumns))
		for i, name := range sqlFk.ParentColumns {
			refCol, ok := refSch.GetAllCols().GetByNameCaseInsensitive(name)
			if !ok {
				return fmt.Errorf("table `%s` does not have column `%s`", sqlFk.ParentTable, name)
			}
			refColTags[i] = refCol.Tag
		}

		var tableIndexName, refTableIndexName string
		tableIndex, ok, err := findIndexWithPrefix(t.sch, sqlFk.Columns)
		if err != nil {
			return err
		}
		// Use secondary index if found; otherwise it will use  empty string, indicating primary key
		if ok {
			tableIndexName = tableIndex.Name()
		}
		refTableIndex, ok, err := findIndexWithPrefix(refSch, sqlFk.ParentColumns)
		if err != nil {
			return err
		}
		// Use secondary index if found; otherwise it will use  empty string, indicating primary key
		if ok {
			refTableIndexName = refTableIndex.Name()
		}
		doltFk = doltdb.ForeignKey{
			Name:                   sqlFk.Name,
			TableName:              sqlFk.Table,
			TableIndex:             tableIndexName,
			TableColumns:           colTags,
			ReferencedTableName:    sqlFk.ParentTable,
			ReferencedTableIndex:   refTableIndexName,
			ReferencedTableColumns: refColTags,
			OnUpdate:               onUpdateRefAction,
			OnDelete:               onDeleteRefAction,
			UnresolvedFKDetails: doltdb.UnresolvedFKDetails{
				TableColumns:           sqlFk.Columns,
				ReferencedTableColumns: sqlFk.ParentColumns,
			},
		}
	} else {
		doltFk = doltdb.ForeignKey{
			Name:                   sqlFk.Name,
			TableName:              sqlFk.Table,
			TableIndex:             "",
			TableColumns:           nil,
			ReferencedTableName:    sqlFk.ParentTable,
			ReferencedTableIndex:   "",
			ReferencedTableColumns: nil,
			OnUpdate:               onUpdateRefAction,
			OnDelete:               onDeleteRefAction,
			UnresolvedFKDetails: doltdb.UnresolvedFKDetails{
				TableColumns:           sqlFk.Columns,
				ReferencedTableColumns: sqlFk.ParentColumns,
			},
		}
	}

	fkc, err := root.GetForeignKeyCollection(ctx)
	if err != nil {
		return err
	}
	err = fkc.AddKeys(doltFk)
	if err != nil {
		return err
	}
	root, err = root.PutForeignKeyCollection(ctx, fkc)
	if err != nil {
		return err
	}

	err = t.setRoot(ctx, root)
	if err != nil {
		return err
	}
	return t.updateFromRoot(ctx, root)
}

// DropForeignKey implements sql.ForeignKeyTable
func (t *AlterableDoltTable) DropForeignKey(ctx *sql.Context, fkName string) error {
	if err := branch_control.CheckAccess(ctx, branch_control.Permissions_Write); err != nil {
		return err
	}
	root, err := t.getRoot(ctx)
	if err != nil {
		return err
	}
	fkc, err := root.GetForeignKeyCollection(ctx)
	if err != nil {
		return err
	}
	if !fkc.RemoveKeyByName(fkName) {
		return sql.ErrForeignKeyNotFound.New(fkName, t.tableName)
	}
	newRoot, err := root.PutForeignKeyCollection(ctx, fkc)
	if err != nil {
		return err
	}

	err = t.setRoot(ctx, newRoot)
	if err != nil {
		return err
	}
	return t.updateFromRoot(ctx, newRoot)
}

// UpdateForeignKey implements sql.ForeignKeyTable
func (t *AlterableDoltTable) UpdateForeignKey(ctx *sql.Context, fkName string, sqlFk sql.ForeignKeyConstraint) error {
	if err := branch_control.CheckAccess(ctx, branch_control.Permissions_Write); err != nil {
		return err
	}
	root, err := t.getRoot(ctx)
	if err != nil {
		return err
	}
	fkc, err := root.GetForeignKeyCollection(ctx)
	if err != nil {
		return err
	}
	doltFk, ok := fkc.GetByNameCaseInsensitive(fkName)
	if !ok {
		return sql.ErrForeignKeyNotFound.New(fkName, t.tableName)
	}
	fkc.RemoveKeyByName(doltFk.Name)
	doltFk.TableName = sqlFk.Table
	doltFk.ReferencedTableName = sqlFk.ParentTable
	doltFk.UnresolvedFKDetails.TableColumns = sqlFk.Columns
	doltFk.UnresolvedFKDetails.ReferencedTableColumns = sqlFk.ParentColumns

	if doltFk.IsResolved() && !sqlFk.IsResolved { // Need to unresolve the foreign key
		doltFk.TableIndex = ""
		doltFk.TableColumns = nil
		doltFk.ReferencedTableIndex = ""
		doltFk.ReferencedTableColumns = nil
	} else if !doltFk.IsResolved() && sqlFk.IsResolved { // Need to assign tags and indexes since it's resolved
		tbl, _, ok, err := root.GetTableInsensitive(ctx, t.tableName)
		if err != nil {
			return err
		}
		if !ok {
			return sql.ErrTableNotFound.New(t.tableName)
		}

		colTags := make([]uint64, len(sqlFk.Columns))
		for i, col := range sqlFk.Columns {
			tableCol, ok := t.sch.GetAllCols().GetByNameCaseInsensitive(col)
			if !ok {
				return fmt.Errorf("table `%s` does not have column `%s`", sqlFk.Table, col)
			}
			colTags[i] = tableCol.Tag
		}

		var refTbl *doltdb.Table
		var refSch schema.Schema
		if sqlFk.IsSelfReferential() {
			refTbl = tbl
			refSch = t.sch
		} else {
			refTbl, _, ok, err = root.GetTableInsensitive(ctx, sqlFk.ParentTable)
			if err != nil {
				return err
			}
			if !ok {
				return fmt.Errorf("referenced table `%s` does not exist", sqlFk.ParentTable)
			}
			refSch, err = refTbl.GetSchema(ctx)
			if err != nil {
				return err
			}
		}

		refColTags := make([]uint64, len(sqlFk.ParentColumns))
		for i, name := range sqlFk.ParentColumns {
			refCol, ok := refSch.GetAllCols().GetByNameCaseInsensitive(name)
			if !ok {
				return fmt.Errorf("table `%s` does not have column `%s`", sqlFk.ParentTable, name)
			}
			refColTags[i] = refCol.Tag
		}

		tableIndex, ok, err := findIndexWithPrefix(t.sch, sqlFk.Columns)
		if err != nil {
			return err
		}
		if !ok {
			// The engine matched on a primary key, and Dolt does not yet support using the primary key within the
			// schema.Index interface (which is used internally to represent indexes across the codebase). In the
			// meantime, we must generate a duplicate key over the primary key.
			//TODO: use the primary key as-is
			idxReturn, err := creation.CreateIndex(
				ctx,
				tbl,
				"",
				sqlFk.Columns,
				nil,
				false,
				false,
				false,
				"",
				editor.Options{
					ForeignKeyChecksDisabled: true,
					Deaf:                     t.opts.Deaf,
					Tempdir:                  t.opts.Tempdir,
				})
			if err != nil {
				return err
			}
			tableIndex = idxReturn.NewIndex
			tbl = idxReturn.NewTable
			root, err = root.PutTable(ctx, t.tableName, idxReturn.NewTable)
			if sqlFk.IsSelfReferential() {
				refTbl = idxReturn.NewTable
			}
		}

		refTableIndex, ok, err := findIndexWithPrefix(refSch, sqlFk.ParentColumns)
		if err != nil {
			return err
		}
		if !ok {
			// The engine matched on a primary key, and Dolt does not yet support using the primary key within the
			// schema.Index interface (which is used internally to represent indexes across the codebase). In the
			// meantime, we must generate a duplicate key over the primary key.
			//TODO: use the primary key as-is
			var refPkTags []uint64
			for _, i := range refSch.GetPkOrdinals() {
				refPkTags = append(refPkTags, refSch.GetAllCols().GetByIndex(i).Tag)
			}

			var colNames []string
			for _, t := range refColTags {
				c, _ := refSch.GetAllCols().GetByTag(t)
				colNames = append(colNames, c.Name)
			}

			// Our duplicate index is only unique if it's the entire primary key (which is by definition unique)
			unique := len(refPkTags) == len(refColTags)
			idxReturn, err := creation.CreateIndex(
				ctx,
				refTbl,
				"",
				colNames,
				nil,
				unique,
				false,
				false,
				"",
				editor.Options{
					ForeignKeyChecksDisabled: true,
					Deaf:                     t.opts.Deaf,
					Tempdir:                  t.opts.Tempdir,
				})
			if err != nil {
				return err
			}
			refTbl = idxReturn.NewTable
			refTableIndex = idxReturn.NewIndex
			root, err = root.PutTable(ctx, sqlFk.ParentTable, idxReturn.NewTable)
			if err != nil {
				return err
			}
		}

		doltFk.TableIndex = tableIndex.Name()
		doltFk.TableColumns = colTags
		doltFk.ReferencedTableIndex = refTableIndex.Name()
		doltFk.ReferencedTableColumns = refColTags
	}

	err = fkc.AddKeys(doltFk)
	if err != nil {
		return err
	}
	newRoot, err := root.PutForeignKeyCollection(ctx, fkc)
	if err != nil {
		return err
	}
	err = t.setRoot(ctx, newRoot)
	if err != nil {
		return err
	}
	return t.updateFromRoot(ctx, newRoot)
}

// CreateIndexForForeignKey implements sql.ForeignKeyTable
func (t *AlterableDoltTable) CreateIndexForForeignKey(ctx *sql.Context, idx sql.IndexDef) error {
<<<<<<< HEAD
	if idx.Constraint != sql.IndexConstraint_None && idx.Constraint != sql.IndexConstraint_Unique {
		//return fmt.Errorf("only the following types of index constraints are supported: none, unique")
=======
	if !schema.EnableSpatialIndex && idx.Constraint != sql.IndexConstraint_None && idx.Constraint != sql.IndexConstraint_Unique {
		return fmt.Errorf("only the following types of index constraints are supported: none, unique")
>>>>>>> f0c3bc27
	}
	columns := make([]string, len(idx.Columns))
	for i, indexCol := range idx.Columns {
		columns[i] = indexCol.Name
	}

	table, err := t.DoltTable.DoltTable(ctx)
	if err != nil {
		return err
	}

	ret, err := creation.CreateIndex(
		ctx,
		table,
		idx.Name,
		columns,
		allocatePrefixLengths(idx.Columns),
		idx.Constraint == sql.IndexConstraint_Unique,
		idx.Constraint == sql.IndexConstraint_Spatial,
		false,
		"",
		t.opts,
	)
	if err != nil {
		return err
	}
	root, err := t.getRoot(ctx)
	if err != nil {
		return err
	}
	newRoot, err := root.PutTable(ctx, t.tableName, ret.NewTable)
	if err != nil {
		return err
	}

	err = t.setRoot(ctx, newRoot)

	if err != nil {
		return err
	}
	return t.updateFromRoot(ctx, newRoot)
}

// GetForeignKeyEditor implements sql.ForeignKeyTable
func (t *AlterableDoltTable) GetForeignKeyEditor(ctx *sql.Context) sql.ForeignKeyEditor {
	te, err := t.getTableEditor(ctx)
	if err != nil {
		return sqlutil.NewStaticErrorEditor(err)
	}
	return te
}

// toForeignKeyConstraint converts a Dolt resolved foreign key to a GMS foreign key. If the key is unresolved, then this
// function should not be used.
func toForeignKeyConstraint(fk doltdb.ForeignKey, dbName string, childSch, parentSch schema.Schema) (cst sql.ForeignKeyConstraint, err error) {
	cst = sql.ForeignKeyConstraint{
		Name:           fk.Name,
		Database:       dbName,
		Table:          fk.TableName,
		Columns:        make([]string, len(fk.TableColumns)),
		ParentDatabase: dbName,
		ParentTable:    fk.ReferencedTableName,
		ParentColumns:  make([]string, len(fk.ReferencedTableColumns)),
		OnUpdate:       toReferentialAction(fk.OnUpdate),
		OnDelete:       toReferentialAction(fk.OnDelete),
		IsResolved:     fk.IsResolved(),
	}

	for i, tag := range fk.TableColumns {
		c, ok := childSch.GetAllCols().GetByTag(tag)
		if !ok {
			return cst, fmt.Errorf("cannot find column for tag %d "+
				"in table %s used in foreign key %s", tag, fk.TableName, fk.Name)
		}
		cst.Columns[i] = c.Name
	}

	for i, tag := range fk.ReferencedTableColumns {
		c, ok := parentSch.GetAllCols().GetByTag(tag)
		if !ok {
			return cst, fmt.Errorf("cannot find column for tag %d "+
				"in table %s used in foreign key %s", tag, fk.ReferencedTableName, fk.Name)
		}
		cst.ParentColumns[i] = c.Name

	}

	return cst, nil
}

func toReferentialAction(opt doltdb.ForeignKeyReferentialAction) sql.ForeignKeyReferentialAction {
	switch opt {
	case doltdb.ForeignKeyReferentialAction_DefaultAction:
		return sql.ForeignKeyReferentialAction_DefaultAction
	case doltdb.ForeignKeyReferentialAction_Cascade:
		return sql.ForeignKeyReferentialAction_Cascade
	case doltdb.ForeignKeyReferentialAction_NoAction:
		return sql.ForeignKeyReferentialAction_NoAction
	case doltdb.ForeignKeyReferentialAction_Restrict:
		return sql.ForeignKeyReferentialAction_Restrict
	case doltdb.ForeignKeyReferentialAction_SetNull:
		return sql.ForeignKeyReferentialAction_SetNull
	default:
		panic(fmt.Sprintf("Unhandled foreign key referential action %v", opt))
	}
}

func parseFkReferentialAction(refOp sql.ForeignKeyReferentialAction) (doltdb.ForeignKeyReferentialAction, error) {
	switch refOp {
	case sql.ForeignKeyReferentialAction_DefaultAction:
		return doltdb.ForeignKeyReferentialAction_DefaultAction, nil
	case sql.ForeignKeyReferentialAction_Restrict:
		return doltdb.ForeignKeyReferentialAction_Restrict, nil
	case sql.ForeignKeyReferentialAction_Cascade:
		return doltdb.ForeignKeyReferentialAction_Cascade, nil
	case sql.ForeignKeyReferentialAction_NoAction:
		return doltdb.ForeignKeyReferentialAction_NoAction, nil
	case sql.ForeignKeyReferentialAction_SetNull:
		return doltdb.ForeignKeyReferentialAction_SetNull, nil
	case sql.ForeignKeyReferentialAction_SetDefault:
		return doltdb.ForeignKeyReferentialAction_DefaultAction, sql.ErrForeignKeySetDefault.New()
	default:
		return doltdb.ForeignKeyReferentialAction_DefaultAction, fmt.Errorf("unknown foreign key referential action: %v", refOp)
	}
}

// dropIndex drops the given index on the given table with the given schema. Returns the updated table and updated schema.
func (t *AlterableDoltTable) dropIndex(ctx *sql.Context, indexName string) (*doltdb.Table, schema.Schema, error) {
	// RemoveIndex returns an error if the index does not exist, no need to do twice
	oldIdx, err := t.sch.Indexes().RemoveIndex(indexName)
	if err != nil {
		return nil, nil, err
	}

	// any foreign keys that used this underlying index need to find another one
	root, err := t.getRoot(ctx)
	if err != nil {
		return nil, nil, err
	}
	fkc, err := root.GetForeignKeyCollection(ctx)
	if err != nil {
		return nil, nil, err
	}
	for _, fk := range fkc.AllKeys() {
		if fk.ReferencedTableIndex != oldIdx.Name() {
			continue
		}
		// get column names from tags in foreign key
		fkParentCols := make([]string, len(fk.ReferencedTableColumns))
		for i, colTag := range fk.ReferencedTableColumns {
			col, _ := oldIdx.GetColumn(colTag)
			fkParentCols[i] = col.Name
		}
		newIdx, ok, err := findIndexWithPrefix(t.sch, fkParentCols)
		if err != nil {
			return nil, nil, err
		}
		newFk := fk
		if ok {
			newFk.ReferencedTableIndex = newIdx.Name()
		} else {
			// if a replacement index wasn't found; it matched on primary key, so use empty string
			newFk.ReferencedTableIndex = ""
		}
		fkc.RemoveKeys(fk)
		err = fkc.AddKeys(newFk)
		if err != nil {
			return nil, nil, err
		}
	}
	root, err = root.PutForeignKeyCollection(ctx, fkc)
	if err != nil {
		return nil, nil, err
	}
	err = t.setRoot(ctx, root)
	if err != nil {
		return nil, nil, err
	}

	table, err := t.DoltTable.DoltTable(ctx)
	if err != nil {
		return nil, nil, err
	}

	newTable, err := table.UpdateSchema(ctx, t.sch)
	if err != nil {
		return nil, nil, err
	}
	newTable, err = newTable.DeleteIndexRowData(ctx, indexName)
	if err != nil {
		return nil, nil, err
	}
	tblSch, err := newTable.GetSchema(ctx)
	if err != nil {
		return nil, nil, err
	}
	return newTable, tblSch, nil
}

// updateFromRoot updates the table using data and schema in the root given. This is necessary for some schema change
// statements that take place in multiple steps (e.g. adding a foreign key may create an index, then add a constraint).
// We can't update the session's working set until the statement boundary, so we have to do it here.
// TODO: eliminate this pattern, store all table data and schema in the session rather than in these objects.
func (t *AlterableDoltTable) updateFromRoot(ctx *sql.Context, root *doltdb.RootValue) error {
	updatedTableSql, ok, err := t.db.getTable(ctx, root, t.tableName)
	if err != nil {
		return err
	}
	if !ok {
		return fmt.Errorf("table `%s` cannot find itself", t.tableName)
	}
	var updatedTable *AlterableDoltTable
	if doltdb.HasDoltPrefix(t.tableName) && !doltdb.IsReadOnlySystemTable(t.tableName) {
		updatedTable = &AlterableDoltTable{*updatedTableSql.(*WritableDoltTable)}
	} else {
		updatedTable = updatedTableSql.(*AlterableDoltTable)
	}
	t.WritableDoltTable.DoltTable = updatedTable.WritableDoltTable.DoltTable

	// When we update this table we need to also clear any cached versions of the object, since they may now have
	// incorrect schema information
	sess := dsess.DSessFromSess(ctx.Session)
	dbState, ok, err := sess.LookupDbState(ctx, t.db.name)
	if !ok {
		return fmt.Errorf("no db state found for %s", t.db.name)
	}

	dbState.SessionCache().ClearTableCache()

	return nil
}

func (t *AlterableDoltTable) CreateCheck(ctx *sql.Context, check *sql.CheckDefinition) error {
	if err := branch_control.CheckAccess(ctx, branch_control.Permissions_Write); err != nil {
		return err
	}
	root, err := t.getRoot(ctx)
	if err != nil {
		return err
	}

	updatedTable, _, err := root.GetTable(ctx, t.tableName)
	if err != nil {
		return err
	}

	sch, err := updatedTable.GetSchema(ctx)
	if err != nil {
		return err
	}

	check = &(*check)
	if check.Name == "" {
		var err error
		check.Name, err = t.generateCheckName(ctx, check)
		if err != nil {
			return err
		}
	}

	_, err = sch.Checks().AddCheck(check.Name, check.CheckExpression, check.Enforced)
	if err != nil {
		return err
	}

	table, err := t.DoltTable.DoltTable(ctx)
	if err != nil {
		return err
	}

	newTable, err := table.UpdateSchema(ctx, sch)
	if err != nil {
		return err
	}

	newRoot, err := root.PutTable(ctx, t.tableName, newTable)
	if err != nil {
		return err
	}

	err = t.setRoot(ctx, newRoot)
	if err != nil {
		return err
	}

	return t.updateFromRoot(ctx, newRoot)
}

func (t *AlterableDoltTable) DropCheck(ctx *sql.Context, chName string) error {
	if err := branch_control.CheckAccess(ctx, branch_control.Permissions_Write); err != nil {
		return err
	}
	root, err := t.getRoot(ctx)
	if err != nil {
		return err
	}

	updatedTable, _, err := root.GetTable(ctx, t.tableName)
	if err != nil {
		return err
	}

	sch, err := updatedTable.GetSchema(ctx)
	if err != nil {
		return err
	}

	err = sch.Checks().DropCheck(chName)
	if err != nil {
		return err
	}

	table, err := t.DoltTable.DoltTable(ctx)
	if err != nil {
		return err
	}

	newTable, err := table.UpdateSchema(ctx, sch)
	if err != nil {
		return err
	}

	newRoot, err := root.PutTable(ctx, t.tableName, newTable)
	if err != nil {
		return err
	}

	err = t.setRoot(ctx, newRoot)
	if err != nil {
		return err
	}

	return t.updateFromRoot(ctx, newRoot)
}

func (t *AlterableDoltTable) generateCheckName(ctx *sql.Context, check *sql.CheckDefinition) (string, error) {
	var bb bytes.Buffer
	bb.Write([]byte(check.CheckExpression))
	hash := hash.Of(bb.Bytes())

	hashedName := fmt.Sprintf("chk_%s", hash.String()[:8])
	name := hashedName

	var i int
	for {
		exists, err := t.constraintNameExists(ctx, name)
		if err != nil {
			return "", err
		}
		if !exists {
			break
		}

		name = fmt.Sprintf("%s_%d", hashedName, i)
		i++
	}

	return name, nil
}

func (t *AlterableDoltTable) constraintNameExists(ctx *sql.Context, name string) (bool, error) {
	keys, err := t.GetDeclaredForeignKeys(ctx)
	if err != nil {
		return false, err
	}

	for _, key := range keys {
		if strings.ToLower(key.Name) == strings.ToLower(name) {
			return true, nil
		}
	}

	checks, err := t.GetChecks(ctx)
	if err != nil {
		return false, err
	}

	for _, check := range checks {
		if strings.ToLower(check.Name) == strings.ToLower(name) {
			return true, nil
		}
	}

	return false, nil
}

func (t *AlterableDoltTable) CreatePrimaryKey(*sql.Context, []sql.IndexColumn) error {
	return fmt.Errorf("not implemented: AlterableDoltTable.CreatePrimaryKey()")
}

func (t *AlterableDoltTable) DropPrimaryKey(ctx *sql.Context) error {
	return fmt.Errorf("not implemented: AlterableDoltTable.DropPrimaryKey()")
}

func findIndexWithPrefix(sch schema.Schema, prefixCols []string) (schema.Index, bool, error) {
	type idxWithLen struct {
		schema.Index
		colLen int
	}

	prefixCols = lowercaseSlice(prefixCols)
	indexes := sch.Indexes().AllIndexes()
	colLen := len(prefixCols)
	var indexesWithLen []idxWithLen
	for _, idx := range indexes {
		idxCols := lowercaseSlice(idx.ColumnNames())
		if ok, prefixCount := colsAreIndexSubset(prefixCols, idxCols); ok && prefixCount == colLen {
			indexesWithLen = append(indexesWithLen, idxWithLen{idx, len(idxCols)})
		}
	}
	if len(indexesWithLen) == 0 {
		return nil, false, nil
	}

	sort.Slice(indexesWithLen, func(i, j int) bool {
		idxI := indexesWithLen[i]
		idxJ := indexesWithLen[j]
		if idxI.colLen == colLen && idxJ.colLen != colLen {
			return true
		} else if idxI.colLen != colLen && idxJ.colLen == colLen {
			return false
		} else if idxI.colLen != idxJ.colLen {
			return idxI.colLen > idxJ.colLen
		} else if idxI.IsUnique() != idxJ.IsUnique() {
			// prefer unique indexes
			return idxI.IsUnique() && !idxJ.IsUnique()
		} else {
			return idxI.Index.Name() < idxJ.Index.Name()
		}
	})
	sortedIndexes := make([]schema.Index, len(indexesWithLen))
	for i := 0; i < len(sortedIndexes); i++ {
		sortedIndexes[i] = indexesWithLen[i].Index
	}
	return sortedIndexes[0], true, nil
}

func colsAreIndexSubset(cols, indexCols []string) (ok bool, prefixCount int) {
	if len(cols) > len(indexCols) {
		return false, 0
	}

	visitedIndexCols := make([]bool, len(indexCols))
	for _, expr := range cols {
		found := false
		for j, indexExpr := range indexCols {
			if visitedIndexCols[j] {
				continue
			}
			if expr == indexExpr {
				visitedIndexCols[j] = true
				found = true
				break
			}
		}
		if !found {
			return false, 0
		}
	}

	// This checks the length of the prefix by checking how many true booleans are encountered before the first false
	for i, visitedCol := range visitedIndexCols {
		if visitedCol {
			continue
		}
		return true, i
	}

	return true, len(cols)
}

func lowercaseSlice(strs []string) []string {
	newStrs := make([]string, len(strs))
	for i, str := range strs {
		newStrs[i] = strings.ToLower(str)
	}
	return newStrs
}<|MERGE_RESOLUTION|>--- conflicted
+++ resolved
@@ -1784,12 +1784,9 @@
 	if err := branch_control.CheckAccess(ctx, branch_control.Permissions_Write); err != nil {
 		return err
 	}
-<<<<<<< HEAD
-=======
 	if !schema.EnableSpatialIndex && idx.Constraint != sql.IndexConstraint_None && idx.Constraint != sql.IndexConstraint_Unique {
 		return fmt.Errorf("only the following types of index constraints are supported: none, unique")
 	}
->>>>>>> f0c3bc27
 
 	columns := make([]string, len(idx.Columns))
 	for i, indexCol := range idx.Columns {
@@ -2278,13 +2275,8 @@
 
 // CreateIndexForForeignKey implements sql.ForeignKeyTable
 func (t *AlterableDoltTable) CreateIndexForForeignKey(ctx *sql.Context, idx sql.IndexDef) error {
-<<<<<<< HEAD
-	if idx.Constraint != sql.IndexConstraint_None && idx.Constraint != sql.IndexConstraint_Unique {
-		//return fmt.Errorf("only the following types of index constraints are supported: none, unique")
-=======
 	if !schema.EnableSpatialIndex && idx.Constraint != sql.IndexConstraint_None && idx.Constraint != sql.IndexConstraint_Unique {
 		return fmt.Errorf("only the following types of index constraints are supported: none, unique")
->>>>>>> f0c3bc27
 	}
 	columns := make([]string, len(idx.Columns))
 	for i, indexCol := range idx.Columns {

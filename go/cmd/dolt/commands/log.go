--- conflicted
+++ resolved
@@ -386,14 +386,11 @@
 	headRef := dEnv.RepoStateReader().CWBHeadRef()
 	cwbHash, err := dEnv.DoltDB.GetHashForRefStr(ctx, headRef.String())
 
-<<<<<<< HEAD
-=======
 	if err != nil {
 		cli.PrintErrln(err)
 		return 1
 	}
 
->>>>>>> b9fa6e47
 	var commitsInfo []logNode
 	for _, comm := range commits {
 		meta, mErr := comm.GetCommitMeta(ctx)

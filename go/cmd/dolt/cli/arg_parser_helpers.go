// Copyright 2020 Dolthub, Inc.
//
// Licensed under the Apache License, Version 2.0 (the "License");
// you may not use this file except in compliance with the License.
// You may obtain a copy of the License at
//
//     http://www.apache.org/licenses/LICENSE-2.0
//
// Unless required by applicable law or agreed to in writing, software
// distributed under the License is distributed on an "AS IS" BASIS,
// WITHOUT WARRANTIES OR CONDITIONS OF ANY KIND, either express or implied.
// See the License for the specific language governing permissions and
// limitations under the License.

package cli

import (
	"errors"
	"fmt"
	"regexp"
	"strings"
	"time"

	"github.com/dolthub/dolt/go/libraries/doltcore/dbfactory"
	"github.com/dolthub/dolt/go/libraries/utils/argparser"
)

const VerboseFlag = "verbose"

// we are more permissive than what is documented.
var SupportedLayouts = []string{
	"2006/01/02",
	"2006/01/02T15:04:05",
	"2006/01/02T15:04:05Z07:00",

	"2006.01.02",
	"2006.01.02T15:04:05",
	"2006.01.02T15:04:05Z07:00",

	"2006-01-02",
	"2006-01-02T15:04:05",
	"2006-01-02T15:04:05Z07:00",
}

// Parses a date string. Used by multiple commands.
func ParseDate(dateStr string) (time.Time, error) {
	for _, layout := range SupportedLayouts {
		t, err := time.Parse(layout, dateStr)

		if err == nil {
			return t, nil
		}
	}

	return time.Time{}, errors.New("error: '" + dateStr + "' is not in a supported format.")
}

// Parses the author flag for the commit method.
func ParseAuthor(authorStr string) (string, string, error) {
	if len(authorStr) == 0 {
		return "", "", errors.New("Option 'author' requires a value")
	}

	reg := regexp.MustCompile("(?m)([^)]+) \\<([^)]+)") // Regex matches Name <email
	matches := reg.FindStringSubmatch(authorStr)        // This function places the original string at the beginning of matches

	// If name and email are provided
	if len(matches) != 3 {
		return "", "", errors.New("Author not formatted correctly. Use 'Name <author@example.com>' format")
	}

	name := matches[1]
	email := strings.ReplaceAll(matches[2], ">", "")

	return name, email, nil
}

const (
	AllowEmptyFlag   = "allow-empty"
	DateParam        = "date"
	MessageArg       = "message"
	AuthorParam      = "author"
	ForceFlag        = "force"
	DryRunFlag       = "dry-run"
	SetUpstreamFlag  = "set-upstream"
	AllFlag          = "all"
	HardResetParam   = "hard"
	SoftResetParam   = "soft"
	CheckoutCoBranch = "b"
	NoFFParam        = "no-ff"
	SquashParam      = "squash"
	AbortParam       = "abort"
	CopyFlag         = "copy"
	MoveFlag         = "move"
	DeleteFlag       = "delete"
	DeleteForceFlag  = "D"
	OutputOnlyFlag   = "output-only"
	RemoteParam      = "remote"
	BranchParam      = "branch"
	TrackFlag        = "track"
<<<<<<< HEAD
	AmendFlag        = "amend"
=======
	NewFormatFlag    = "new-format"
>>>>>>> 257ccd39
)

const (
	SyncBackupId        = "sync"
	SyncBackupUrlId     = "sync-url"
	RestoreBackupId     = "restore"
	AddBackupId         = "add"
	RemoveBackupId      = "remove"
	RemoveBackupShortId = "rm"
)

var mergeAbortDetails = `Abort the current conflict resolution process, and try to reconstruct the pre-merge state.

If there were uncommitted working set changes present when the merge started, {{.EmphasisLeft}}dolt merge --abort{{.EmphasisRight}} will be unable to reconstruct these changes. It is therefore recommended to always commit or stash your changes before running dolt merge.
`

// Creates the argparser shared dolt commit cli and DOLT_COMMIT.
func CreateCommitArgParser() *argparser.ArgParser {
	ap := argparser.NewArgParser()
	ap.SupportsString(MessageArg, "m", "msg", "Use the given {{.LessThan}}msg{{.GreaterThan}} as the commit message.")
	ap.SupportsFlag(AllowEmptyFlag, "", "Allow recording a commit that has the exact same data as its sole parent. This is usually a mistake, so it is disabled by default. This option bypasses that safety.")
	ap.SupportsString(DateParam, "", "date", "Specify the date used in the commit. If not specified the current system time is used.")
	ap.SupportsFlag(ForceFlag, "f", "Ignores any foreign key warnings and proceeds with the commit.")
	ap.SupportsString(AuthorParam, "", "author", "Specify an explicit author using the standard A U Thor {{.LessThan}}author@example.com{{.GreaterThan}} format.")
	ap.SupportsFlag(AllFlag, "a", "Adds all edited files in working to staged.")
	ap.SupportsFlag(AmendFlag, "", "Amend previous commit")
	return ap
}

func CreateMergeArgParser() *argparser.ArgParser {
	ap := argparser.NewArgParser()
	ap.SupportsFlag(NoFFParam, "", "Create a merge commit even when the merge resolves as a fast-forward.")
	ap.SupportsFlag(SquashParam, "", "Merges changes to the working set without updating the commit history")
	ap.SupportsString(MessageArg, "m", "msg", "Use the given {{.LessThan}}msg{{.GreaterThan}} as the commit message.")
	ap.SupportsFlag(AbortParam, "", mergeAbortDetails)
	return ap
}

func CreatePushArgParser() *argparser.ArgParser {
	ap := argparser.NewArgParser()
	ap.SupportsFlag(SetUpstreamFlag, "u", "For every branch that is up to date or successfully pushed, add upstream (tracking) reference, used by argument-less {{.EmphasisLeft}}dolt pull{{.EmphasisRight}} and other commands.")
	ap.SupportsFlag(ForceFlag, "f", "Update the remote with local history, overwriting any conflicting history in the remote.")
	return ap
}

func CreateAddArgParser() *argparser.ArgParser {
	ap := argparser.NewArgParser()
	ap.ArgListHelp = append(ap.ArgListHelp, [2]string{"table", "Working table(s) to add to the list tables staged to be committed. The abbreviation '.' can be used to add all tables."})
	ap.SupportsFlag("all", "A", "Stages any and all changes (adds, deletes, and modifications).")
	return ap
}

func CreateCloneArgParser() *argparser.ArgParser {
	ap := argparser.NewArgParser()
	ap.SupportsString(RemoteParam, "", "name", "Name of the remote to be added to the cloned database. The default is 'origin'.")
	ap.SupportsString(BranchParam, "b", "branch", "The branch to be cloned. If not specified all branches will be cloned.")
	ap.SupportsString(dbfactory.AWSRegionParam, "", "region", "")
	ap.SupportsValidatedString(dbfactory.AWSCredsTypeParam, "", "creds-type", "", argparser.ValidatorFromStrList(dbfactory.AWSCredsTypeParam, dbfactory.AWSCredTypes))
	ap.SupportsString(dbfactory.AWSCredsFileParam, "", "file", "AWS credentials file.")
	ap.SupportsString(dbfactory.AWSCredsProfile, "", "profile", "AWS profile to use.")
	return ap
}

func CreateResetArgParser() *argparser.ArgParser {
	ap := argparser.NewArgParser()
	ap.SupportsFlag(HardResetParam, "", "Resets the working tables and staged tables. Any changes to tracked tables in the working tree since {{.LessThan}}commit{{.GreaterThan}} are discarded.")
	ap.SupportsFlag(SoftResetParam, "", "Does not touch the working tables, but removes all tables staged to be committed.")
	return ap
}

func CreateRemoteArgParser() *argparser.ArgParser {
	ap := argparser.NewArgParser()
	ap.SupportsString(dbfactory.AWSRegionParam, "", "region", "")
	ap.SupportsValidatedString(dbfactory.AWSCredsTypeParam, "", "creds-type", "", argparser.ValidatorFromStrList(dbfactory.AWSCredsTypeParam, dbfactory.AWSCredTypes))
	ap.SupportsString(dbfactory.AWSCredsFileParam, "", "file", "AWS credentials file")
	ap.SupportsString(dbfactory.AWSCredsProfile, "", "profile", "AWS profile to use")
	return ap
}

func CreateCleanArgParser() *argparser.ArgParser {
	ap := argparser.NewArgParser()
	ap.SupportsFlag(DryRunFlag, "", "Tests removing untracked tables without modifying the working set.")
	return ap
}

func CreateCheckoutArgParser() *argparser.ArgParser {
	ap := argparser.NewArgParser()
	ap.SupportsString(CheckoutCoBranch, "", "branch", "Create a new branch named {{.LessThan}}new_branch{{.GreaterThan}} and start it at {{.LessThan}}start_point{{.GreaterThan}}.")
	ap.SupportsFlag(ForceFlag, "f", "If there is any changes in working set, the force flag will wipe out the current changes and checkout the new branch.")
	ap.SupportsString(TrackFlag, "t", "", "When creating a new branch, set up 'upstream' configuration.")
	return ap
}

func CreateCherryPickArgParser() *argparser.ArgParser {
	ap := argparser.NewArgParser()
	return ap
}

func CreateFetchArgParser() *argparser.ArgParser {
	ap := argparser.NewArgParser()
	ap.SupportsFlag(ForceFlag, "f", "Update refs to remote branches with the current state of the remote, overwriting any conflicting history.")
	return ap
}

func CreateRevertArgParser() *argparser.ArgParser {
	ap := argparser.NewArgParser()
	ap.SupportsString(AuthorParam, "", "author", "Specify an explicit author using the standard A U Thor {{.LessThan}}author@example.com{{.GreaterThan}} format.")
	ap.ArgListHelp = append(ap.ArgListHelp, [2]string{"revision",
		"The commit revisions. If multiple revisions are given, they're applied in the order given."})

	return ap
}

func CreatePullArgParser() *argparser.ArgParser {
	ap := argparser.NewArgParser()
	ap.SupportsFlag(SquashParam, "", "Merges changes to the working set without updating the commit history")
	ap.SupportsFlag(NoFFParam, "", "Create a merge commit even when the merge resolves as a fast-forward.")
	ap.SupportsFlag(ForceFlag, "f", "Ignores any foreign key warnings and proceeds with the commit.")

	return ap
}

func CreateBranchArgParser() *argparser.ArgParser {
	ap := argparser.NewArgParser()
	ap.SupportsFlag(ForceFlag, "f", "Ignores any foreign key warnings and proceeds with the commit.")
	ap.SupportsFlag(CopyFlag, "c", "Create a copy of a branch.")
	ap.SupportsFlag(MoveFlag, "m", "Move/rename a branch")
	ap.SupportsFlag(DeleteFlag, "d", "Delete a branch. The branch must be fully merged in its upstream branch.")
	ap.SupportsFlag(DeleteForceFlag, "", "Shortcut for {{.EmphasisLeft}}--delete --force{{.EmphasisRight}}.")

	return ap
}

func CreateTagArgParser() *argparser.ArgParser {
	ap := argparser.NewArgParser()
	ap.ArgListHelp = append(ap.ArgListHelp, [2]string{"ref", "A commit ref that the tag should point at."})
	ap.SupportsString(MessageArg, "m", "msg", "Use the given {{.LessThan}}msg{{.GreaterThan}} as the tag message.")
	ap.SupportsFlag(VerboseFlag, "v", "list tags along with their metadata.")
	ap.SupportsFlag(DeleteFlag, "d", "Delete a tag.")
	return ap
}

func CreateBackupArgParser() *argparser.ArgParser {
	ap := argparser.NewArgParser()
	ap.ArgListHelp = append(ap.ArgListHelp, [2]string{"region", "cloud provider region associated with this backup."})
	ap.ArgListHelp = append(ap.ArgListHelp, [2]string{"creds-type", "credential type.  Valid options are role, env, and file.  See the help section for additional details."})
	ap.ArgListHelp = append(ap.ArgListHelp, [2]string{"profile", "AWS profile to use."})
	ap.SupportsFlag(VerboseFlag, "v", "When printing the list of backups adds additional details.")
	ap.SupportsString(dbfactory.AWSRegionParam, "", "region", "")
	ap.SupportsValidatedString(dbfactory.AWSCredsTypeParam, "", "creds-type", "", argparser.ValidatorFromStrList(dbfactory.AWSCredsTypeParam, dbfactory.AWSCredTypes))
	ap.SupportsString(dbfactory.AWSCredsFileParam, "", "file", "AWS credentials file")
	ap.SupportsString(dbfactory.AWSCredsProfile, "", "profile", "AWS profile to use")
	return ap
}

func CreateVerifyConstraintsArgParser() *argparser.ArgParser {
	ap := argparser.NewArgParser()
	ap.SupportsFlag(AllFlag, "a", "Verifies that all rows in the database do not violate constraints instead of just rows modified or inserted in the working set.")
	ap.SupportsFlag(OutputOnlyFlag, "o", "Disables writing violated constraints to the constraint violations table.")
	ap.ArgListHelp = append(ap.ArgListHelp, [2]string{"table", "The table(s) to check constraints on. If omitted, checks all tables."})
	return ap
}

var awsParams = []string{dbfactory.AWSRegionParam, dbfactory.AWSCredsTypeParam, dbfactory.AWSCredsFileParam, dbfactory.AWSCredsProfile}

func ProcessBackupArgs(apr *argparser.ArgParseResults, scheme, backupUrl string) (map[string]string, error) {
	params := map[string]string{}

	var err error
	if scheme == dbfactory.AWSScheme {
		err = AddAWSParams(backupUrl, apr, params)
	} else {
		err = VerifyNoAwsParams(apr)
	}

	return params, err
}

func AddAWSParams(remoteUrl string, apr *argparser.ArgParseResults, params map[string]string) error {
	isAWS := strings.HasPrefix(remoteUrl, "aws")

	if !isAWS {
		for _, p := range awsParams {
			if _, ok := apr.GetValue(p); ok {
				return fmt.Errorf("%s param is only valid for aws cloud remotes in the format aws://dynamo-table:s3-bucket/database", p)
			}
		}
	}

	for _, p := range awsParams {
		if val, ok := apr.GetValue(p); ok {
			params[p] = val
		}
	}

	return nil
}

func VerifyNoAwsParams(apr *argparser.ArgParseResults) error {
	if awsParams := apr.GetValues(awsParams...); len(awsParams) > 0 {
		awsParamKeys := make([]string, 0, len(awsParams))
		for k := range awsParams {
			awsParamKeys = append(awsParamKeys, k)
		}

		keysStr := strings.Join(awsParamKeys, ",")
		return fmt.Errorf("The parameters %s, are only valid for aws remotes", keysStr)
	}

	return nil
}<|MERGE_RESOLUTION|>--- conflicted
+++ resolved
@@ -98,11 +98,8 @@
 	RemoteParam      = "remote"
 	BranchParam      = "branch"
 	TrackFlag        = "track"
-<<<<<<< HEAD
 	AmendFlag        = "amend"
-=======
 	NewFormatFlag    = "new-format"
->>>>>>> 257ccd39
 )
 
 const (

#!/usr/bin/env bats
load $BATS_TEST_DIRNAME/helper/common.bash

setup() {
    setup_common

    cat <<SQL > 1pk5col-ints-sch.sql
CREATE TABLE test (
  pk BIGINT NOT NULL COMMENT 'tag:0',
  c1 BIGINT COMMENT 'tag:1',
  c2 BIGINT COMMENT 'tag:2',
  c3 BIGINT COMMENT 'tag:3',
  c4 BIGINT COMMENT 'tag:4',
  c5 BIGINT COMMENT 'tag:5',
  PRIMARY KEY (pk)
);
SQL

    cat <<SQL > 1pk1col-char-sch.sql
CREATE TABLE test (
  pk BIGINT NOT NULL COMMENT 'tag:0',
  c CHAR(5) COMMENT 'tag:1',
  PRIMARY KEY (pk)
);
SQL

    cat <<DELIM > 1pk5col-ints.csv
pk,c1,c2,c3,c4,c5
0,1,2,3,4,5
1,1,2,3,4,5
DELIM

    cat <<DELIM > 1pk5col-ints-updt.csv
pk,c1,c2,c3,c4,c5
0,1,2,3,4,6
DELIM

    cat <<SQL > employees-sch.sql
CREATE TABLE employees (
  \`id\` LONGTEXT NOT NULL COMMENT 'tag:0',
  \`first name\` LONGTEXT COMMENT 'tag:1',
  \`last name\` LONGTEXT COMMENT 'tag:2',
  \`title\` LONGTEXT COMMENT 'tag:3',
  \`start date\` LONGTEXT COMMENT 'tag:4',
  \`end date\` LONGTEXT COMMENT 'tag:5',
  PRIMARY KEY (id)
);
SQL

  cat <<SQL > check-constraint-sch.sql
CREATE TABLE persons (
    ID int NOT NULL,
    LastName varchar(255) NOT NULL,
    FirstName varchar(255),
    Age int CHECK (Age>=18)
);
SQL
}

teardown() {
    assert_feature_version
    teardown_common
}

@test "import-update-tables: update table using csv" {
    dolt sql < 1pk5col-ints-sch.sql
    run dolt table import -u test `batshelper 1pk5col-ints.csv`
    [ "$status" -eq 0 ]
    [[ "$output" =~ "Rows Processed: 2, Additions: 2, Modifications: 0, Had No Effect: 0" ]] || false
    [[ "$output" =~ "Import completed successfully." ]] || false

    # Validate that a successful import with no bad rows does not print the following
    ! [[ "$output" =~ "The following rows were skipped:" ]] || false

    # Run again to get correct Had No Effect amount
    run dolt table import -u test `batshelper 1pk5col-ints.csv`
    [ "$status" -eq 0 ]
    [[ "$output" =~ "Rows Processed: 2, Additions: 0, Modifications: 0, Had No Effect: 2" ]] || false
    [[ "$output" =~ "Import completed successfully." ]] || false

    # Run another update for the correct modification amount
    run dolt table import -u test 1pk5col-ints-updt.csv
    [ "$status" -eq 0 ]
    [[ "$output" =~ "Rows Processed: 1, Additions: 0, Modifications: 1, Had No Effect: 0" ]] || false
    [[ "$output" =~ "Import completed successfully." ]] || false
}

@test "import-update-tables: update table using csv with null (blank) values" {
    skip "nulls from csv not working correctly on update"
    dolt sql < 1pk5col-ints-sch.sql
    run dolt table import -u test `batshelper 1pk5col-nulls.csv`
    [ "$status" -eq 0 ]
    [[ "$output" =~ "Import completed successfully." ]] || false

    # Validate that a successful import with no bad rows does not print the following
    ! [[ "$output" =~ "The following rows were skipped:" ]] || false
}

@test "import-update-tables: update table using schema with csv" {
    dolt sql < 1pk5col-ints-sch.sql
    run dolt table import -u -s `batshelper 1pk5col-ints-schema.json` test `batshelper 1pk5col-ints.csv`
    [ "$status" -eq 1 ]
    [[ "$output" =~ "fatal: schema is not supported for update or replace operations" ]] || false
}

@test "import-update-tables: update table using csv with newlines" {
    dolt sql <<SQL
CREATE TABLE test (
  pk LONGTEXT NOT NULL COMMENT 'tag:0',
  c1 LONGTEXT COMMENT 'tag:1',
  c2 LONGTEXT COMMENT 'tag:2',
  c3 LONGTEXT COMMENT 'tag:3',
  c4 LONGTEXT COMMENT 'tag:4',
  c5 LONGTEXT COMMENT 'tag:5',
  PRIMARY KEY (pk)
);
SQL
    run dolt table import -u test `batshelper 1pk5col-strings-newlines.csv`
    [ "$status" -eq 0 ]
}

@test "import-update-tables: update table using json" {
    dolt sql < employees-sch.sql
    run dolt table import -u employees `batshelper employees-tbl.json`
    [ "$status" -eq 0 ]
    [[ "$output" =~ "Rows Processed: 3, Additions: 3, Modifications: 0, Had No Effect: 0" ]] || false
    [[ "$output" =~ "Import completed successfully." ]] || false
}

@test "import-update-tables: update table using wrong json" {
    dolt sql <<SQL
CREATE TABLE employees (
  \`idz\` LONGTEXT NOT NULL COMMENT 'tag:0',
  \`first namez\` LONGTEXT COMMENT 'tag:1',
  \`last namez\` LONGTEXT COMMENT 'tag:2',
  \`titlez\` LONGTEXT COMMENT 'tag:3',
  \`start datez\` LONGTEXT COMMENT 'tag:4',
  \`end datez\` LONGTEXT COMMENT 'tag:5',
  PRIMARY KEY (idz)
);
SQL
    run dolt table import -u employees `batshelper employees-tbl.json`
    [ "$status" -eq 1 ]
    [[ "$output" =~ "not found in schema" ]] || false
}

@test "import-update-tables: update table using schema with json" {
    dolt sql < employees-sch.sql
    run dolt table import -u -s employees-sch.sql employees `batshelper employees-tbl.json`
    [ "$status" -eq 1 ]
    [[ "$output" =~ "fatal: schema is not supported for update or replace operations" ]] || false
}

@test "import-update-tables: update table with existing imported data with different schema" {
  run dolt table import -c -s employees-sch.sql employees `batshelper employees-tbl.json`
  [ "$status" -eq 0 ]
  [[ "$output" =~ "Import completed successfully." ]] || false
  run dolt table import -u employees `batshelper employees-tbl-schema-wrong.json`
  [ "$status" -eq 1 ]
  [[ "$output" =~ "not found in schema" ]] || false
}

@test "import-update-tables: update table with json when table does not exist" {
    run dolt table import -u employees `batshelper employees-tbl.json`
    [ "$status" -eq 1 ]
    [[ "$output" =~ "The following table could not be found:" ]] || false
}

@test "import-update-tables: update table with a json with columns in different order" {
    dolt sql <<SQL
CREATE TABLE employees (
  \`id\` LONGTEXT NOT NULL COMMENT 'tag:0',
  \`first name\` LONGTEXT COMMENT 'tag:1',
  \`last name\` LONGTEXT COMMENT 'tag:2',
  \`title\` LONGTEXT COMMENT 'tag:3',
  \`start date\` LONGTEXT COMMENT 'tag:4',
  \`end date\` LONGTEXT COMMENT 'tag:5',
  PRIMARY KEY (id)
);
SQL
    run dolt table import -u employees `batshelper employees-tbl-schema-unordered.json`
    echo "$output"
    [ "$status" -eq 0 ]
    [[ "$output" =~ "Rows Processed: 3, Additions: 3, Modifications: 0, Had No Effect: 0" ]] || false
    [[ "$output" =~ "Import completed successfully." ]] || false
    run dolt schema export employees
    [[ "$status" -eq 0 ]]
    [[ "${lines[1]}" =~ "id" ]]         || false
    [[ "${lines[2]}" =~ "first name" ]] || false
    [[ "${lines[3]}" =~ "last name" ]]  || false
    [[ "${lines[4]}" =~ "title" ]]      || false
    [[ "${lines[5]}" =~ "start date" ]] || false
    [[ "${lines[6]}" =~ "end date" ]]   || false
}

@test "import-update-tables: update table with a csv with columns in different order" {
    dolt sql <<SQL
CREATE TABLE employees (
  \`id\` LONGTEXT NOT NULL COMMENT 'tag:0',
  \`first name\` LONGTEXT COMMENT 'tag:1',
  \`last name\` LONGTEXT COMMENT 'tag:2',
  \`title\` LONGTEXT COMMENT 'tag:3',
  \`start date\` LONGTEXT COMMENT 'tag:4',
  \`end date\` LONGTEXT COMMENT 'tag:5',
  PRIMARY KEY (id)
);
SQL
    run dolt table import -u employees `batshelper employees-tbl-schema-unordered.csv`
    [ "$status" -eq 0 ]
    [[ "$output" =~ "Rows Processed: 3, Additions: 3, Modifications: 0, Had No Effect: 0" ]] || false
    [[ "$output" =~ "Import completed successfully." ]] || false
    run dolt schema export employees
    [[ "$status" -eq 0 ]]
    [[ "${lines[1]}" =~ "id" ]]         || false
    [[ "${lines[2]}" =~ "first name" ]] || false
    [[ "${lines[3]}" =~ "last name" ]]  || false
    [[ "${lines[4]}" =~ "title" ]]      || false
    [[ "${lines[5]}" =~ "start date" ]] || false
    [[ "${lines[6]}" =~ "end date" ]]   || false
}

@test "import-update-tables: updating table by inputting string longer than char column throws an error" {
    cat <<DELIM > 1pk1col-rpt-chars.csv
pk,c
1,"123456"
DELIM

    dolt sql < 1pk1col-char-sch.sql
    run dolt table import -u test 1pk1col-rpt-chars.csv
    [ "$status" -eq 1 ]
    [[ "$output" =~ "A bad row was encountered while moving data" ]] || false
    [[ "$output" =~ "Bad Row: [1,123456]" ]] || false
    [[ "$output" =~ 'string is too large for column' ]] || false
}

@test "import-update-tables: update table with repeat pk in csv does not throw an error" {
    cat <<DELIM > 1pk5col-rpt-ints.csv
pk,c1,c2,c3,c4,c5
1,1,2,3,4,5
1,1,2,3,4,5
DELIM

    dolt sql < 1pk5col-ints-sch.sql
    run dolt table import -u test 1pk5col-rpt-ints.csv
    [ "$status" -eq 0 ]
    [[ "$output" =~ "Import completed successfully." ]] || false

    run dolt sql -r csv -q "select * from test"
    [ "${#lines[@]}" -eq 2 ]
    [[ "${lines[1]}" =~ "1,1,2,3,4,5" ]] || false
}

@test "import-update-tables: importing into new table renders bad rows" {
     cat <<DELIM > persons.csv
ID,LastName,FirstName,Age
1,"jon","doe", 20
2,"little","doe", 10
3,"little","doe",4
4,"little","doe",1
DELIM

    dolt sql < check-constraint-sch.sql
    run dolt table import -u persons persons.csv
    [ "$status" -eq 1 ]

    [[ "$output" =~ "A bad row was encountered while moving data" ]] || false
    [[ "$output" =~ "Bad Row:" ]] || false
    [[ "$output" =~ "[2,little,doe,10]" ]] || false

    run dolt table import -u --continue persons persons.csv
    [ "$status" -eq 0 ]
    [[ "$output" =~ "The following rows were skipped:" ]] || false
    [[ "$output" =~ "[2,little,doe,10]" ]] || false
    [[ "$output" =~ "[3,little,doe,4]" ]] || false
    [[ "$output" =~ "[4,little,doe,1]" ]] || false
    [[ "$output" =~ "Rows Processed: 1, Additions: 1, Modifications: 0, Had No Effect: 0" ]] || false
    [[ "$output" =~ "Import completed successfully." ]] || false

    run dolt sql -r csv -q "select * from persons"
    [ "${#lines[@]}" -eq 2 ]
    [[ "$output" =~ "ID,LastName,FirstName,Age" ]] || false
    [[ "$output" =~ "1,jon,doe,20" ]] || false
}

@test "import-update-tables: subsequent runs of same import with duplicate keys produces no difference in final data" {
    cat <<DELIM > 1pk5col-rpt-ints.csv
pk,c1,c2,c3,c4,c5
1,1,2,3,4,5
1,1,2,3,4,7
1,1,2,3,4,8
DELIM

    dolt sql < 1pk5col-ints-sch.sql
    dolt table import -u --continue test 1pk5col-rpt-ints.csv
    dolt commit -am "cm1"

    run dolt table import -u --continue test 1pk5col-rpt-ints.csv
    [ "$status" -eq 0 ]
    [[ "$output" =~ "Modifications: 3" ]] || falsa

    run dolt diff
    [ "$status" -eq 0 ]
    [ "${#lines[@]}" -eq 0 ]
}

@test "import-update-tables: importing some columns does not overwrite columns not part of the import" {
  dolt sql <1pk5col-ints-sch.sql
  echo -e 'pk,c1\n1,1\n2,6'|dolt table import -u test
  echo -e 'pk,c2\n1,2\n2,7'|dolt table import -u test
  echo -e 'pk,c3,c4,c5\n1,3,4,5\n2,8,9,10'|dolt table import -u test

  EXPECTED=$(echo -e "pk,c1,c2,c3,c4,c5\n1,1,2,3,4,5\n2,6,7,8,9,10")
  run dolt sql -r csv -q 'SELECT * FROM test'
  [ "$status" -eq 0 ]
  [[ "$output" =~ "$EXPECTED" ]] || false
}

<<<<<<< HEAD
@test "import: compare tables in database with table imported from parquet file" {
    dolt sql -q "CREATE TABLE testTypes (pk BIGINT PRIMARY KEY, v1 TIME, v2 YEAR, v4 BOOL, v5 ENUM('one', 'two', 'three'));"
    dolt add .
    dolt commit -m "create table"

    dolt branch new_branch

    dolt sql -q "INSERT INTO testTypes VALUES (1,'11:11:11','2020',true,'one'),(2,'12:12:12','2020',false,'three'),(3,'04:12:34','2019',true,NULL),(4,NULL,'2020',false,'two');"

    dolt add .
    dolt commit -m "add rows"

    run dolt table export testTypes test.parquet
    [ "$status" -eq 0 ]
    [ -f test.parquet ]

    dolt checkout new_branch
    dolt table import -r testTypes test.parquet
    dolt add .
    dolt commit --allow-empty -m "update table from parquet file"

    run dolt diff --summary main new_branch
    [ "$status" -eq 0 ]
    [[ "$output" = "" ]] || false
=======
@test "import-update-tables: poorly written file correctly errors" {
   cat <<DELIM > bad-updates.csv
pk,v1
5,5,
6,6,
DELIM

    dolt sql -q "CREATE TABLE test(pk BIGINT PRIMARY KEY, v1 BIGINT DEFAULT 2 NOT NULL, v2 int)"
    dolt sql -q "INSERT INTO test (pk, v1, v2) VALUES (1, 2, 3), (2, 3, 4)"

    run dolt table import -u test bad-updates.csv
    [ "$status" -eq 1 ]
    [[ "$output" =~ "A bad row was encountered while moving data" ]] || false
    [[ "$output" =~ "csv reader's schema expects 2 fields, but line only has 3 values" ]] || false

    run dolt table import -u --continue test bad-updates.csv
    [ "$status" -eq 0 ]
    [[ "$output" =~ "Lines skipped: 2" ]] || false
>>>>>>> 791a128f
}<|MERGE_RESOLUTION|>--- conflicted
+++ resolved
@@ -315,32 +315,6 @@
   [[ "$output" =~ "$EXPECTED" ]] || false
 }
 
-<<<<<<< HEAD
-@test "import: compare tables in database with table imported from parquet file" {
-    dolt sql -q "CREATE TABLE testTypes (pk BIGINT PRIMARY KEY, v1 TIME, v2 YEAR, v4 BOOL, v5 ENUM('one', 'two', 'three'));"
-    dolt add .
-    dolt commit -m "create table"
-
-    dolt branch new_branch
-
-    dolt sql -q "INSERT INTO testTypes VALUES (1,'11:11:11','2020',true,'one'),(2,'12:12:12','2020',false,'three'),(3,'04:12:34','2019',true,NULL),(4,NULL,'2020',false,'two');"
-
-    dolt add .
-    dolt commit -m "add rows"
-
-    run dolt table export testTypes test.parquet
-    [ "$status" -eq 0 ]
-    [ -f test.parquet ]
-
-    dolt checkout new_branch
-    dolt table import -r testTypes test.parquet
-    dolt add .
-    dolt commit --allow-empty -m "update table from parquet file"
-
-    run dolt diff --summary main new_branch
-    [ "$status" -eq 0 ]
-    [[ "$output" = "" ]] || false
-=======
 @test "import-update-tables: poorly written file correctly errors" {
    cat <<DELIM > bad-updates.csv
 pk,v1
@@ -359,5 +333,30 @@
     run dolt table import -u --continue test bad-updates.csv
     [ "$status" -eq 0 ]
     [[ "$output" =~ "Lines skipped: 2" ]] || false
->>>>>>> 791a128f
+}
+
+@test "import: compare tables in database with table imported from parquet file" {
+    dolt sql -q "CREATE TABLE testTypes (pk BIGINT PRIMARY KEY, v1 TIME, v2 YEAR, v4 BOOL, v5 ENUM('one', 'two', 'three'));"
+    dolt add .
+    dolt commit -m "create table"
+
+    dolt branch new_branch
+
+    dolt sql -q "INSERT INTO testTypes VALUES (1,'11:11:11','2020',true,'one'),(2,'12:12:12','2020',false,'three'),(3,'04:12:34','2019',true,NULL),(4,NULL,'2020',false,'two');"
+
+    dolt add .
+    dolt commit -m "add rows"
+
+    run dolt table export testTypes test.parquet
+    [ "$status" -eq 0 ]
+    [ -f test.parquet ]
+
+    dolt checkout new_branch
+    dolt table import -r testTypes test.parquet
+    dolt add .
+    dolt commit --allow-empty -m "update table from parquet file"
+
+    run dolt diff --summary main new_branch
+    [ "$status" -eq 0 ]
+    [[ "$output" = "" ]] || false
 }